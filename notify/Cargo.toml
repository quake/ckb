[package]
name = "ckb-notify"
version = "0.120.0-rc3"
authors = ["Nervos Core Dev <dev@nervos.org>"]
edition = "2021"
license = "MIT"
description = "TODO(doc): @quake crate description"
homepage = "https://github.com/nervosnetwork/ckb"
repository = "https://github.com/nervosnetwork/ckb"

[dependencies]
<<<<<<< HEAD
ckb-logger = { path = "../util/logger", version = "= 0.120.0-rc3" }
ckb-app-config  = { path = "../util/app-config", version = "= 0.120.0-rc3" }
ckb-types = { path = "../util/types", version = "= 0.120.0-rc3" }
ckb-stop-handler = { path = "../util/stop-handler", version = "= 0.120.0-rc3" }
ckb-async-runtime = { path = "../util/runtime", version = "= 0.120.0-rc3" }
=======
ckb-logger = { path = "../util/logger", version = "= 0.120.0-pre" }
ckb-app-config = { path = "../util/app-config", version = "= 0.120.0-pre" }
ckb-types = { path = "../util/types", version = "= 0.120.0-pre" }
ckb-stop-handler = { path = "../util/stop-handler", version = "= 0.120.0-pre" }
ckb-async-runtime = { path = "../util/runtime", version = "= 0.120.0-pre" }

[target.'cfg(target_family = "wasm")'.dependencies]
>>>>>>> ac3aa446
tokio = { version = "1", features = ["sync"] }

[target.'cfg(not(target_family = "wasm"))'.dependencies]
tokio = { version = "1", features = ["sync", "process"] }

[dev-dependencies]<|MERGE_RESOLUTION|>--- conflicted
+++ resolved
@@ -9,21 +9,13 @@
 repository = "https://github.com/nervosnetwork/ckb"
 
 [dependencies]
-<<<<<<< HEAD
 ckb-logger = { path = "../util/logger", version = "= 0.120.0-rc3" }
-ckb-app-config  = { path = "../util/app-config", version = "= 0.120.0-rc3" }
+ckb-app-config = { path = "../util/app-config", version = "= 0.120.0-rc3" }
 ckb-types = { path = "../util/types", version = "= 0.120.0-rc3" }
 ckb-stop-handler = { path = "../util/stop-handler", version = "= 0.120.0-rc3" }
 ckb-async-runtime = { path = "../util/runtime", version = "= 0.120.0-rc3" }
-=======
-ckb-logger = { path = "../util/logger", version = "= 0.120.0-pre" }
-ckb-app-config = { path = "../util/app-config", version = "= 0.120.0-pre" }
-ckb-types = { path = "../util/types", version = "= 0.120.0-pre" }
-ckb-stop-handler = { path = "../util/stop-handler", version = "= 0.120.0-pre" }
-ckb-async-runtime = { path = "../util/runtime", version = "= 0.120.0-pre" }
 
 [target.'cfg(target_family = "wasm")'.dependencies]
->>>>>>> ac3aa446
 tokio = { version = "1", features = ["sync"] }
 
 [target.'cfg(not(target_family = "wasm"))'.dependencies]
