--- conflicted
+++ resolved
@@ -9,11 +9,8 @@
 pub use std::io::{Error, Result};
 
 use self::template::Template;
-<<<<<<< HEAD
+use numext_fixed_hash::H256;
 use serde_derive::{Deserialize, Serialize};
-=======
-use numext_fixed_hash::H256;
->>>>>>> 10e65c1d
 use std::borrow::Cow;
 use std::fmt;
 use std::fs;
@@ -61,28 +58,12 @@
         Resource::file_system(root_dir.as_ref().join(MINER_CONFIG_FILE_NAME))
     }
 
-<<<<<<< HEAD
     pub fn bundled_ckb_config() -> Resource {
         Resource::bundled(CKB_CONFIG_FILE_NAME.to_string())
     }
 
     pub fn bundled_miner_config() -> Resource {
         Resource::bundled(MINER_CONFIG_FILE_NAME.to_string())
-=======
-    /// Creates a ResourceLocator using `path` as root directory.
-    ///
-    /// It returns error if the directory does not exists and current user has no permission to create it.
-    pub fn with_root_dir(root_dir: PathBuf) -> Result<ResourceLocator> {
-        fs::create_dir_all(&root_dir)?;
-
-        Ok(ResourceLocator { root_dir })
-    }
-
-    pub fn current_dir() -> Result<ResourceLocator> {
-        let root_dir = ::std::env::current_dir()?;
-
-        Ok(ResourceLocator { root_dir })
->>>>>>> 10e65c1d
     }
 
     pub fn exported_in<P: AsRef<Path>>(root_dir: P) -> bool {
@@ -157,41 +138,6 @@
     }
 }
 
-<<<<<<< HEAD
-=======
-#[cfg(windows)]
-fn path_as_key(path: &PathBuf) -> Cow<str> {
-    Cow::Owned(path.to_string_lossy().replace("\\", "/"))
-}
-
-#[cfg(not(windows))]
-fn path_as_key(path: &PathBuf) -> Cow<str> {
-    path.to_string_lossy()
-}
-
-fn file_system(path: PathBuf) -> Option<Resource> {
-    if path.exists() {
-        Some(Resource::FileSystem(path))
-    } else {
-        None
-    }
-}
-
-pub fn bundled(path: PathBuf) -> Option<Resource> {
-    let key = path_as_key(&path);
-    if BUNDLED.is_available(&key) {
-        Some(Resource::Bundled(key.into_owned()))
-    } else {
-        None
-    }
-}
-
-fn parent_dir(mut path: PathBuf) -> PathBuf {
-    path.pop();
-    path
-}
-
->>>>>>> 10e65c1d
 fn from_utf8(data: Cow<[u8]>) -> Result<String> {
     String::from_utf8(data.to_vec()).map_err(|err| Error::new(io::ErrorKind::Other, err))
 }
@@ -244,6 +190,7 @@
             log_to_file: true,
             log_to_stdout: true,
             runner: "Rust",
+            block_assembler: "",
         };
         Resource::bundled_ckb_config()
             .export(&context, root_dir.path())
