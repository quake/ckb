--- conflicted
+++ resolved
@@ -14,7 +14,6 @@
 serde_plain = "0.3.0"
 toml = "0.5"
 path-clean = "0.1.0"
-<<<<<<< HEAD
 ckb-logger = { path = "../../util/logger", version = "= 0.40.0-rc1" }
 ckb-logger-config = { path = "../../util/logger-config", version = "= 0.40.0-rc1" }
 ckb-metrics-config = { path = "../../util/metrics-config", version = "= 0.40.0-rc1" }
@@ -24,19 +23,7 @@
 ckb-resource = { path = "../../resource", version = "= 0.40.0-rc1"}
 ckb-build-info = { path = "../build-info", version = "= 0.40.0-rc1" }
 ckb-types = { path = "../types", version = "= 0.40.0-rc1" }
-secio = { version="0.4.4", features = ["molc"], package="tentacle-secio" }
-=======
-ckb-logger = { path = "../../util/logger", version = "= 0.40.0-pre" }
-ckb-logger-config = { path = "../../util/logger-config", version = "= 0.40.0-pre" }
-ckb-metrics-config = { path = "../../util/metrics-config", version = "= 0.40.0-pre" }
-ckb-chain-spec = {path = "../../spec", version = "= 0.40.0-pre"}
-ckb-jsonrpc-types = {path = "../jsonrpc-types", version = "= 0.40.0-pre"}
-ckb-pow = { path = "../../pow", version = "= 0.40.0-pre" }
-ckb-resource = { path = "../../resource", version = "= 0.40.0-pre"}
-ckb-build-info = { path = "../build-info", version = "= 0.40.0-pre" }
-ckb-types = { path = "../types", version = "= 0.40.0-pre" }
 secio = { version="0.4.5", features = ["molc"], package="tentacle-secio" }
->>>>>>> c8638da7
 multiaddr = { version="0.2.0", package="tentacle-multiaddr" }
 rand = "0.7"
 sentry = { package = "ckb-sentry", version = "0.21.0", optional = true }
