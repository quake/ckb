[package]
name = "ckb-logger-service"
<<<<<<< HEAD
version = "0.113.1"
=======
version = "0.114.0"
>>>>>>> 0c8711e8
license = "MIT"
authors = ["Nervos <dev@nervos.org>"]
edition = "2021"
description = "CKB logger and logging service."
homepage = "https://github.com/nervosnetwork/ckb"
repository = "https://github.com/nervosnetwork/ckb"

[dependencies]
<<<<<<< HEAD
ckb-util = { path = "..", version = "= 0.113.1" }
ckb-logger-config = { path = "../logger-config", version = "= 0.113.1" }
ckb-channel = { path = "../channel", version = "= 0.113.1" }
=======
ckb-util = { path = "..", version = "= 0.114.0" }
ckb-logger-config = { path = "../logger-config", version = "= 0.114.0" }
ckb-channel = { path = "../channel", version = "= 0.114.0" }
>>>>>>> 0c8711e8
yansi = "0.5"
log = "0.4"
env_logger = "0.10"
once_cell = "1.8.0"
regex = "1.1.6"
backtrace = "0.3"
sentry = { version = "0.26.0", optional = true, features = ["log"] }
time = { version = "0.3.11", features = ["formatting"] }

[dev-dependencies]
<<<<<<< HEAD
ckb-logger = { path = "../logger", version = "= 0.113.1" }
=======
ckb-logger = { path = "../logger", version = "= 0.114.0" }
>>>>>>> 0c8711e8
tempfile.workspace = true

[features]
with_sentry = ["sentry"]<|MERGE_RESOLUTION|>--- conflicted
+++ resolved
@@ -1,10 +1,6 @@
 [package]
 name = "ckb-logger-service"
-<<<<<<< HEAD
-version = "0.113.1"
-=======
 version = "0.114.0"
->>>>>>> 0c8711e8
 license = "MIT"
 authors = ["Nervos <dev@nervos.org>"]
 edition = "2021"
@@ -13,15 +9,9 @@
 repository = "https://github.com/nervosnetwork/ckb"
 
 [dependencies]
-<<<<<<< HEAD
-ckb-util = { path = "..", version = "= 0.113.1" }
-ckb-logger-config = { path = "../logger-config", version = "= 0.113.1" }
-ckb-channel = { path = "../channel", version = "= 0.113.1" }
-=======
 ckb-util = { path = "..", version = "= 0.114.0" }
 ckb-logger-config = { path = "../logger-config", version = "= 0.114.0" }
 ckb-channel = { path = "../channel", version = "= 0.114.0" }
->>>>>>> 0c8711e8
 yansi = "0.5"
 log = "0.4"
 env_logger = "0.10"
@@ -32,11 +22,7 @@
 time = { version = "0.3.11", features = ["formatting"] }
 
 [dev-dependencies]
-<<<<<<< HEAD
-ckb-logger = { path = "../logger", version = "= 0.113.1" }
-=======
 ckb-logger = { path = "../logger", version = "= 0.114.0" }
->>>>>>> 0c8711e8
 tempfile.workspace = true
 
 [features]
