--- conflicted
+++ resolved
@@ -1,10 +1,6 @@
 [package]
 name = "ckb-logger-service"
-<<<<<<< HEAD
-version = "0.40.0"
-=======
 version = "0.41.0"
->>>>>>> d3a609a8
 license = "MIT"
 authors = ["Nervos <dev@nervos.org>"]
 edition = "2018"
@@ -13,15 +9,9 @@
 repository = "https://github.com/nervosnetwork/ckb"
 
 [dependencies]
-<<<<<<< HEAD
-ckb-util = { path = "..", version = "= 0.40.0" }
-ckb-logger-config = { path = "../logger-config", version = "= 0.40.0" }
-ckb-channel = { path = "../channel", version = "= 0.40.0" }
-=======
 ckb-util = { path = "..", version = "= 0.41.0" }
 ckb-logger-config = { path = "../logger-config", version = "= 0.41.0" }
 ckb-channel = { path = "../channel", version = "= 0.41.0" }
->>>>>>> d3a609a8
 ansi_term = "0.12"
 log = "0.4"
 env_logger = "0.6"
