use crate::{
    cost_model::{instruction_cycles, transferred_byte_cycles},
    syscalls::{
        Debugger, LoadCell, LoadCellData, LoadHeader, LoadInput, LoadScript, LoadScriptHash,
        LoadTx, LoadWitness,
    },
    type_id::TypeIdSystemScript,
    DataLoader, ScriptError,
};
use ckb_chain_spec::consensus::TYPE_ID_CODE_HASH;
use ckb_error::{Error, InternalErrorKind};
#[cfg(feature = "logging")]
use ckb_logger::{debug, info};
use ckb_types::{
    bytes::Bytes,
    core::{
        cell::{CellMeta, ResolvedTransaction},
        Cycle, ScriptHashType,
    },
    packed::{Byte32, Byte32Vec, BytesVec, CellInputVec, CellOutput, OutPoint, Script},
    prelude::*,
};
#[cfg(has_asm)]
use ckb_vm::{
    machine::asm::{AsmCoreMachine, AsmMachine},
    DefaultMachineBuilder, InstructionCycleFunc, SupportMachine, Syscalls,
};
#[cfg(not(has_asm))]
use ckb_vm::{
    DefaultCoreMachine, DefaultMachineBuilder, InstructionCycleFunc, SparseMemory, SupportMachine,
    Syscalls, TraceMachine, WXorXMemory,
};
use serde_derive::{Deserialize, Serialize};
use std::collections::HashMap;
use std::convert::TryFrom;

#[cfg(has_asm)]
type CoreMachineType = Box<AsmCoreMachine>;
#[cfg(not(has_asm))]
type CoreMachineType = DefaultCoreMachine<u64, WXorXMemory<u64, SparseMemory<u64>>>;

// A script group is defined as scripts that share the same hash.
// A script group will only be executed once per transaction, the
// script itself should check against all inputs/outputs in its group
// if needed.
pub struct ScriptGroup {
    pub script: Script,
    pub input_indices: Vec<usize>,
    pub output_indices: Vec<usize>,
}

impl ScriptGroup {
    pub fn new(script: &Script) -> Self {
        Self {
            script: script.to_owned(),
            input_indices: vec![],
            output_indices: vec![],
        }
    }
}

#[derive(Clone, Serialize, Deserialize, PartialEq, Eq, Hash, Debug)]
#[serde(rename_all = "snake_case")]
pub enum ScriptGroupType {
    Lock,
    Type,
}

// This struct leverages CKB VM to verify transaction inputs.
// FlatBufferBuilder owned Vec<u8> that grows as needed, in the
// future, we might refactor this to share buffer to achive zero-copy
pub struct TransactionScriptsVerifier<'a, DL> {
    data_loader: &'a DL,
    debug_printer: Box<dyn Fn(&Byte32, &str)>,

    outputs: Vec<CellMeta>,
    rtx: &'a ResolvedTransaction,

    binaries_by_data_hash: HashMap<Byte32, Bytes>,
    binaries_by_type_hash: HashMap<Byte32, (Bytes, bool)>,
    lock_groups: HashMap<Byte32, ScriptGroup>,
    type_groups: HashMap<Byte32, ScriptGroup>,
}

impl<'a, DL: DataLoader> TransactionScriptsVerifier<'a, DL> {
    pub fn new(
        rtx: &'a ResolvedTransaction,
        data_loader: &'a DL,
    ) -> TransactionScriptsVerifier<'a, DL> {
        let tx_hash = rtx.transaction.hash();
        let resolved_cell_deps = &rtx.resolved_cell_deps;
        let resolved_inputs = &rtx.resolved_inputs;
        let outputs = rtx
            .transaction
            .outputs_with_data_iter()
            .enumerate()
            .map(|(index, (cell_output, data))| {
                let out_point = OutPoint::new_builder()
                    .tx_hash(tx_hash.clone())
                    .index(index.pack())
                    .build();
                let data_hash = CellOutput::calc_data_hash(&data);
                CellMeta {
                    cell_output,
                    out_point,
                    transaction_info: None,
                    data_bytes: data.len() as u64,
                    mem_cell_data: Some((data, data_hash)),
                }
            })
            .collect();

        let mut binaries_by_data_hash: HashMap<Byte32, Bytes> = HashMap::default();
        let mut binaries_by_type_hash: HashMap<Byte32, (Bytes, bool)> = HashMap::default();
        for cell_meta in resolved_cell_deps {
            let (data, data_hash) = data_loader.load_cell_data(cell_meta).expect("cell data");
            binaries_by_data_hash.insert(data_hash, data.to_owned());
            if let Some(t) = &cell_meta.cell_output.type_().to_opt() {
                binaries_by_type_hash
                    .entry(t.calc_script_hash())
                    .and_modify(|e| e.1 = true)
                    .or_insert((data.to_owned(), false));
            }
        }

        let mut lock_groups = HashMap::default();
        let mut type_groups = HashMap::default();
        for (i, cell_meta) in resolved_inputs.iter().enumerate() {
            // here we are only pre-processing the data, verify method validates
            // each input has correct script setup.
            let output = &cell_meta.cell_output;
            let lock_group_entry = lock_groups
                .entry(output.calc_lock_hash())
                .or_insert_with(|| ScriptGroup::new(&output.lock()));
            lock_group_entry.input_indices.push(i);
            if let Some(t) = &output.type_().to_opt() {
                let type_group_entry = type_groups
                    .entry(t.calc_script_hash())
                    .or_insert_with(|| ScriptGroup::new(&t));
                type_group_entry.input_indices.push(i);
            }
        }
        for (i, output) in rtx.transaction.outputs().into_iter().enumerate() {
            if let Some(t) = &output.type_().to_opt() {
                let type_group_entry = type_groups
                    .entry(t.calc_script_hash())
                    .or_insert_with(|| ScriptGroup::new(&t));
                type_group_entry.output_indices.push(i);
            }
        }

        TransactionScriptsVerifier {
            data_loader,
            binaries_by_data_hash,
            binaries_by_type_hash,
            outputs,
            rtx,
            lock_groups,
            type_groups,
            debug_printer: Box::new(
                #[allow(unused_variables)]
                |hash: &Byte32, message: &str| {
                    #[cfg(feature = "logging")]
                    debug!("script group: {} DEBUG OUTPUT: {}", hash, message);
                },
            ),
        }
    }

    pub fn set_debug_printer<F: Fn(&Byte32, &str) + 'static>(&mut self, func: F) {
        self.debug_printer = Box::new(func);
    }

    #[inline]
    fn inputs(&self) -> CellInputVec {
        self.rtx.transaction.inputs()
    }

    #[inline]
    fn header_deps(&self) -> Byte32Vec {
        self.rtx.transaction.header_deps()
    }

    #[inline]
    fn resolved_inputs(&self) -> &Vec<CellMeta> {
        &self.rtx.resolved_inputs
    }

    #[inline]
    fn resolved_cell_deps(&self) -> &Vec<CellMeta> {
        &self.rtx.resolved_cell_deps
    }

    #[inline]
    fn witnesses(&self) -> BytesVec {
        self.rtx.transaction.witnesses()
    }

    #[inline]
    #[allow(dead_code)]
    fn hash(&self) -> Byte32 {
        self.rtx.transaction.hash()
    }

    fn build_load_tx(&self) -> LoadTx {
        LoadTx::new(&self.rtx.transaction)
    }

    fn build_load_cell(
        &'a self,
        group_inputs: &'a [usize],
        group_outputs: &'a [usize],
    ) -> LoadCell<'a> {
        LoadCell::new(
            &self.outputs,
            self.resolved_inputs(),
            self.resolved_cell_deps(),
            group_inputs,
            group_outputs,
        )
    }

    fn build_load_cell_data(
        &'a self,
        group_inputs: &'a [usize],
        group_outputs: &'a [usize],
    ) -> LoadCellData<'a, DL> {
        LoadCellData::new(
            &self.data_loader,
            &self.outputs,
            self.resolved_inputs(),
            self.resolved_cell_deps(),
            group_inputs,
            group_outputs,
        )
    }

    fn build_load_input(&self, group_inputs: &'a [usize]) -> LoadInput {
        LoadInput::new(self.inputs(), group_inputs)
    }

    fn build_load_script_hash(&self, hash: Byte32) -> LoadScriptHash {
        LoadScriptHash::new(hash)
    }

    fn build_load_header(&'a self, group_inputs: &'a [usize]) -> LoadHeader<'a, DL> {
        LoadHeader::new(
            &self.data_loader,
            self.header_deps(),
            self.resolved_inputs(),
            self.resolved_cell_deps(),
            group_inputs,
        )
    }

    fn build_load_witness(
        &'a self,
        group_inputs: &'a [usize],
        group_outputs: &'a [usize],
    ) -> LoadWitness<'a> {
        LoadWitness::new(self.witnesses(), group_inputs, group_outputs)
    }

    fn build_load_script(&self, script: Script) -> LoadScript {
        LoadScript::new(script)
    }

    // Extracts actual script binary either in dep cells.
    pub fn extract_script(&self, script: &'a Script) -> Result<Bytes, Error> {
        match ScriptHashType::try_from(script.hash_type()).expect("checked data") {
            ScriptHashType::Data => {
                if let Some(data) = self.binaries_by_data_hash.get(&script.code_hash()) {
                    Ok(data.to_owned())
                } else {
                    Err(ScriptError::InvalidCodeHash.into())
                }
            }
            ScriptHashType::Type => {
                if let Some((data, multiple)) = self.binaries_by_type_hash.get(&script.code_hash())
                {
                    if *multiple {
                        Err(ScriptError::MultipleMatches.into())
                    } else {
                        Ok(data.to_owned())
                    }
                } else {
                    Err(ScriptError::InvalidCodeHash.into())
                }
            }
        }
    }

    pub fn verify(&self, max_cycles: Cycle) -> Result<Cycle, Error> {
        let mut cycles: Cycle = 0;

        // Now run each script group
        for group in self.lock_groups.values().chain(self.type_groups.values()) {
            let cycle = self.verify_script_group(group, max_cycles).map_err(|e| {
                #[cfg(feature = "logging")]
                info!(
                    "Error validating script group {} of transaction {}: {}",
                    group.script.calc_script_hash(),
                    self.hash(),
                    e
                );
                e
            })?;
            let current_cycles = cycles
                .checked_add(cycle)
                .ok_or(ScriptError::ExceededMaximumCycles)?;
            if current_cycles > max_cycles {
                return Err(ScriptError::ExceededMaximumCycles.into());
            }
            cycles = current_cycles;
        }
        Ok(cycles)
    }

    // Run a single script in current transaction, while this is not useful for
    // CKB itself, it can be very helpful when building a CKB debugger.
    pub fn verify_single(
        &self,
        script_group_type: &ScriptGroupType,
        script_hash: &Byte32,
        max_cycles: Cycle,
    ) -> Result<Cycle, Error> {
        match self.find_script_group(script_group_type, script_hash) {
            Some(group) => self.verify_script_group(group, max_cycles),
            None => Err(ScriptError::InvalidCodeHash.into()),
        }
    }

    fn verify_script_group(&self, group: &ScriptGroup, max_cycles: Cycle) -> Result<Cycle, Error> {
        if group.script.code_hash() == TYPE_ID_CODE_HASH.pack()
            && Into::<u8>::into(group.script.hash_type()) == Into::<u8>::into(ScriptHashType::Type)
        {
            let verifier = TypeIdSystemScript {
                rtx: self.rtx,
                script_group: group,
                max_cycles,
            };
            verifier.verify()
        } else {
            self.run(&group, max_cycles)
        }
    }

    pub fn find_script_group(
        &self,
        script_group_type: &ScriptGroupType,
        script_hash: &Byte32,
    ) -> Option<&ScriptGroup> {
        match script_group_type {
            ScriptGroupType::Lock => self.lock_groups.get(script_hash),
            ScriptGroupType::Type => self.type_groups.get(script_hash),
        }
    }

    pub fn cost_model(&self) -> Box<InstructionCycleFunc> {
        Box::new(instruction_cycles)
    }

    pub fn generate_syscalls(
        &'a self,
        script_group: &'a ScriptGroup,
    ) -> Vec<Box<(dyn Syscalls<CoreMachineType> + 'a)>> {
        let current_script_hash = script_group.script.calc_script_hash();
        vec![
            Box::new(self.build_load_script_hash(current_script_hash.clone())),
            Box::new(self.build_load_tx()),
            Box::new(
                self.build_load_cell(&script_group.input_indices, &script_group.output_indices),
            ),
            Box::new(self.build_load_input(&script_group.input_indices)),
            Box::new(self.build_load_header(&script_group.input_indices)),
            Box::new(self.build_load_witness(&script_group.input_indices)),
            Box::new(self.build_load_script(script_group.script.clone())),
            Box::new(
                self.build_load_cell_data(
                    &script_group.input_indices,
                    &script_group.output_indices,
                ),
            ),
            Box::new(Debugger::new(current_script_hash, &self.debug_printer)),
        ]
    }

    fn run(&self, script_group: &ScriptGroup, max_cycles: Cycle) -> Result<Cycle, Error> {
        let program = self.extract_script(&script_group.script)?;
        #[cfg(has_asm)]
        let core_machine = AsmCoreMachine::new_with_max_cycles(max_cycles);
        #[cfg(not(has_asm))]
<<<<<<< HEAD
        let machine_builder = {
            let core_machine =
                DefaultCoreMachine::<u64, WXorXMemory<u64, SparseMemory<u64>>>::new_with_max_cycles(
                    max_cycles,
                );
            DefaultMachineBuilder::<DefaultCoreMachine<u64, WXorXMemory<u64, SparseMemory<u64>>>>::new(core_machine)
        };
        let default_machine = machine_builder
            .instruction_cycle_func(Box::new(instruction_cycles))
            .syscall(Box::new(
                self.build_load_script_hash(current_script_hash.clone()),
            ))
            .syscall(Box::new(self.build_load_tx()))
            .syscall(Box::new(self.build_load_cell(
                &script_group.input_indices,
                &script_group.output_indices,
            )))
            .syscall(Box::new(self.build_load_input(&script_group.input_indices)))
            .syscall(Box::new(
                self.build_load_header(&script_group.input_indices),
            ))
            .syscall(Box::new(self.build_load_witness(
                &script_group.input_indices,
                &script_group.output_indices,
            )))
            .syscall(Box::new(
                self.build_load_script(script_group.script.clone()),
            ))
            .syscall(Box::new(self.build_load_cell_data(
                &script_group.input_indices,
                &script_group.output_indices,
            )))
            .syscall(Box::new(Debugger::new(&debug_printer)))
            .build();
=======
        let core_machine =
            DefaultCoreMachine::<u64, WXorXMemory<u64, SparseMemory<u64>>>::new_with_max_cycles(
                max_cycles,
            );
        let machine_builder = DefaultMachineBuilder::<CoreMachineType>::new(core_machine)
            .instruction_cycle_func(self.cost_model());
        let machine_builder = self
            .generate_syscalls(script_group)
            .into_iter()
            .fold(machine_builder, |builder, syscall| builder.syscall(syscall));
        let default_machine = machine_builder.build();
>>>>>>> 0eb3039a
        #[cfg(has_asm)]
        let mut machine = AsmMachine::new(default_machine, None);
        #[cfg(not(has_asm))]
        let mut machine = TraceMachine::new(default_machine);
        let bytes = machine
            .load_program(&program, &[])
            .map_err(internal_error)?;
        machine
            .machine
            .add_cycles(transferred_byte_cycles(bytes))
            .map_err(internal_error)?;
        let code = machine.run().map_err(internal_error)?;
        if code == 0 {
            Ok(machine.machine.cycles())
        } else {
            Err(ScriptError::ValidationFailure(code).into())
        }
    }
}

fn internal_error(error: ckb_vm::Error) -> Error {
    InternalErrorKind::VM.reason(format!("{:?}", error)).into()
}

#[cfg(test)]
mod tests {
    use super::*;
    use byteorder::{ByteOrder, LittleEndian};
    use ckb_crypto::secp::{Generator, Privkey, Pubkey, Signature};
    use ckb_db::RocksDB;
    use ckb_hash::{blake2b_256, new_blake2b};
    use ckb_store::{data_loader_wrapper::DataLoaderWrapper, ChainDB, COLUMNS};
    use ckb_types::{
        core::{
            capacity_bytes, cell::CellMetaBuilder, Capacity, Cycle, DepType, ScriptHashType,
            TransactionBuilder, TransactionInfo,
        },
        h256,
        packed::{
            Byte32, CellDep, CellInput, CellOutputBuilder, OutPoint, Script,
            TransactionInfoBuilder, TransactionKeyBuilder, WitnessArgs,
        },
        H256,
    };
    use faster_hex::hex_encode;

    use ckb_chain_spec::consensus::{TWO_IN_TWO_OUT_BYTES, TWO_IN_TWO_OUT_CYCLES};
    use ckb_error::assert_error_eq;
    use ckb_test_chain_utils::{
        always_success_cell, ckb_testnet_consensus, secp256k1_blake160_sighash_cell,
        secp256k1_data_cell, type_lock_script_code_hash,
    };
    use ckb_vm::Error as VMInternalError;
    use std::fs::File;
    use std::io::Read;
    use std::path::Path;

    const ALWAYS_SUCCESS_SCRIPT_CYCLE: u64 = 537;
    const CYCLE_BOUND: Cycle = 200_000;

    fn sha3_256<T: AsRef<[u8]>>(s: T) -> [u8; 32] {
        tiny_keccak::sha3_256(s.as_ref())
    }

    // NOTE: `verify` binary is outdated and most related unit tests are testing `script` crate funtions
    // I try to keep unit test code unmodified as much as possible, and may add it back in future PR.
    // fn open_cell_verify() -> File {
    //     File::open(Path::new(env!("CARGO_MANIFEST_DIR")).join("../script/testdata/verify")).unwrap()
    // }

    fn open_cell_always_success() -> File {
        File::open(Path::new(env!("CARGO_MANIFEST_DIR")).join("../script/testdata/always_success"))
            .unwrap()
    }

    fn open_cell_always_failure() -> File {
        File::open(Path::new(env!("CARGO_MANIFEST_DIR")).join("../script/testdata/always_failure"))
            .unwrap()
    }

    fn new_store() -> ChainDB {
        ChainDB::new(RocksDB::open_tmp(COLUMNS), Default::default())
    }

    fn random_keypair() -> (Privkey, Pubkey) {
        Generator::random_keypair()
    }

    fn to_hex_pubkey(pubkey: &Pubkey) -> Vec<u8> {
        let pubkey = pubkey.serialize();
        let mut hex_pubkey = vec![0; pubkey.len() * 2];
        hex_encode(&pubkey, &mut hex_pubkey).expect("hex pubkey");
        hex_pubkey
    }

    fn to_hex_signature(signature: &Signature) -> Vec<u8> {
        let signature_der = signature.serialize_der();
        let mut hex_signature = vec![0; signature_der.len() * 2];
        hex_encode(&signature_der, &mut hex_signature).expect("hex signature");
        hex_signature
    }

    fn sign_args(args: &[u8], privkey: &Privkey) -> Signature {
        let hash = sha3_256(sha3_256(args));
        privkey.sign_recoverable(&hash.into()).unwrap()
    }

    fn default_transaction_info() -> TransactionInfo {
        TransactionInfoBuilder::default()
            .block_number(1u64.pack())
            .block_epoch(0u64.pack())
            .key(
                TransactionKeyBuilder::default()
                    .block_hash(Byte32::zero())
                    .index(1u32.pack())
                    .build(),
            )
            .build()
            .unpack()
    }

    #[test]
    fn check_always_success_hash() {
        let (always_success_cell, always_success_cell_data, always_success_script) =
            always_success_cell();
        let output = CellOutputBuilder::default()
            .capacity(capacity_bytes!(100).pack())
            .lock(always_success_script.clone())
            .build();
        let input = CellInput::new(OutPoint::null(), 0);

        let transaction = TransactionBuilder::default().input(input.clone()).build();

        let dummy_cell = CellMetaBuilder::from_cell_output(output, Bytes::new())
            .transaction_info(default_transaction_info())
            .build();
        let always_success_cell = CellMetaBuilder::from_cell_output(
            always_success_cell.clone(),
            always_success_cell_data.to_owned(),
        )
        .transaction_info(default_transaction_info())
        .build();

        let rtx = ResolvedTransaction {
            transaction,
            resolved_cell_deps: vec![always_success_cell],
            resolved_inputs: vec![dummy_cell],
            resolved_dep_groups: vec![],
        };

        let store = new_store();
        let data_loader = DataLoaderWrapper::new(&store);

        let verifier = TransactionScriptsVerifier::new(&rtx, &data_loader);
        assert!(verifier.verify(600).is_ok());
    }

    #[test]
    fn check_signature() {
        let mut file = open_cell_always_success();
        let mut buffer = Vec::new();
        file.read_to_end(&mut buffer).unwrap();

        let (privkey, pubkey) = random_keypair();
        let mut args = b"foobar".to_vec();

        let signature = sign_args(&args, &privkey);
        args.extend(&to_hex_pubkey(&pubkey));
        args.extend(&to_hex_signature(&signature));

        let code_hash = blake2b_256(&buffer);
        let dep_out_point = OutPoint::new(h256!("0x123").pack(), 8);
        let cell_dep = CellDep::new_builder()
            .out_point(dep_out_point.clone())
            .build();
        let data = Bytes::from(buffer);
        let output = CellOutputBuilder::default()
            .capacity(Capacity::bytes(data.len()).unwrap().pack())
            .build();
        let dep_cell = CellMetaBuilder::from_cell_output(output, data)
            .transaction_info(default_transaction_info())
            .out_point(dep_out_point.clone())
            .build();

        let script = Script::new_builder()
            .args(Bytes::from(args).pack())
            .code_hash(code_hash.pack())
            .hash_type(ScriptHashType::Data.into())
            .build();
        let input = CellInput::new(OutPoint::null(), 0);

        let transaction = TransactionBuilder::default()
            .input(input.clone())
            .cell_dep(cell_dep)
            .build();

        let output = CellOutputBuilder::default()
            .capacity(capacity_bytes!(100).pack())
            .lock(script)
            .build();
        let dummy_cell = CellMetaBuilder::from_cell_output(output, Bytes::new())
            .transaction_info(default_transaction_info())
            .build();

        let rtx = ResolvedTransaction {
            transaction,
            resolved_cell_deps: vec![dep_cell],
            resolved_inputs: vec![dummy_cell],
            resolved_dep_groups: vec![],
        };
        let store = new_store();
        let data_loader = DataLoaderWrapper::new(&store);

        let verifier = TransactionScriptsVerifier::new(&rtx, &data_loader);

        assert!(verifier.verify(100_000_000).is_ok());

        // Not enough cycles
        assert_error_eq!(
            verifier
                .verify(ALWAYS_SUCCESS_SCRIPT_CYCLE - 1)
                .unwrap_err(),
            internal_error(VMInternalError::InvalidCycles),
        );

        assert!(verifier.verify(100_000_000).is_ok());
    }

    #[test]
    fn check_signature_referenced_via_type_hash() {
        let mut file = open_cell_always_success();
        let mut buffer = Vec::new();
        file.read_to_end(&mut buffer).unwrap();

        let (privkey, pubkey) = random_keypair();
        let mut args = b"foobar".to_vec();

        let signature = sign_args(&args, &privkey);
        args.extend(&to_hex_pubkey(&pubkey));
        args.extend(&to_hex_signature(&signature));

        let dep_out_point = OutPoint::new(h256!("0x123").pack(), 8);
        let cell_dep = CellDep::new_builder()
            .out_point(dep_out_point.clone())
            .build();
        let data = Bytes::from(buffer);
        let output = CellOutputBuilder::default()
            .capacity(Capacity::bytes(data.len()).unwrap().pack())
            .type_(
                Some(
                    Script::new_builder()
                        .code_hash(h256!("0x123456abcd90").pack())
                        .hash_type(ScriptHashType::Data.into())
                        .build(),
                )
                .pack(),
            )
            .build();
        let type_hash = output.type_().to_opt().as_ref().unwrap().calc_script_hash();
        let dep_cell = CellMetaBuilder::from_cell_output(output, data)
            .transaction_info(default_transaction_info())
            .out_point(dep_out_point.clone())
            .build();

        let script = Script::new_builder()
            .args(Bytes::from(args).pack())
            .code_hash(type_hash)
            .hash_type(ScriptHashType::Type.into())
            .build();
        let input = CellInput::new(OutPoint::null(), 0);

        let transaction = TransactionBuilder::default()
            .input(input.clone())
            .cell_dep(cell_dep)
            .build();

        let output = CellOutputBuilder::default()
            .capacity(capacity_bytes!(100).pack())
            .lock(script)
            .build();
        let dummy_cell = CellMetaBuilder::from_cell_output(output, Bytes::new())
            .transaction_info(default_transaction_info())
            .build();

        let rtx = ResolvedTransaction {
            transaction,
            resolved_cell_deps: vec![dep_cell],
            resolved_inputs: vec![dummy_cell],
            resolved_dep_groups: vec![],
        };
        let store = new_store();
        let data_loader = DataLoaderWrapper::new(&store);

        let verifier = TransactionScriptsVerifier::new(&rtx, &data_loader);

        assert!(verifier.verify(100_000_000).is_ok());
    }

    #[test]
    fn check_signature_referenced_via_type_hash_failure_with_multiple_matches() {
        let mut file = open_cell_always_success();
        let mut buffer = Vec::new();
        file.read_to_end(&mut buffer).unwrap();
        let data = Bytes::from(buffer);

        let (privkey, pubkey) = random_keypair();
        let mut args = b"foobar".to_vec();

        let signature = sign_args(&args, &privkey);
        args.extend(&to_hex_pubkey(&pubkey));
        args.extend(&to_hex_signature(&signature));

        let dep_out_point = OutPoint::new(h256!("0x123").pack(), 8);
        let cell_dep = CellDep::new_builder()
            .out_point(dep_out_point.clone())
            .build();
        let output = CellOutputBuilder::default()
            .capacity(Capacity::bytes(data.len()).unwrap().pack())
            .type_(
                Some(
                    Script::new_builder()
                        .code_hash(h256!("0x123456abcd90").pack())
                        .hash_type(ScriptHashType::Data.into())
                        .build(),
                )
                .pack(),
            )
            .build();
        let type_hash = output.type_().to_opt().as_ref().unwrap().calc_script_hash();
        let dep_cell = CellMetaBuilder::from_cell_output(output, data.clone())
            .transaction_info(default_transaction_info())
            .out_point(dep_out_point.clone())
            .build();

        let dep_out_point2 = OutPoint::new(h256!("0x1234").pack(), 8);
        let cell_dep2 = CellDep::new_builder()
            .out_point(dep_out_point2.clone())
            .build();
        let output2 = CellOutputBuilder::default()
            .capacity(Capacity::bytes(data.len()).unwrap().pack())
            .type_(
                Some(
                    Script::new_builder()
                        .code_hash(h256!("0x123456abcd90").pack())
                        .hash_type(ScriptHashType::Data.into())
                        .build(),
                )
                .pack(),
            )
            .build();
        let dep_cell2 = CellMetaBuilder::from_cell_output(output2, data)
            .transaction_info(default_transaction_info())
            .out_point(dep_out_point2.clone())
            .build();

        let script = Script::new_builder()
            .args(Bytes::from(args).pack())
            .code_hash(type_hash)
            .hash_type(ScriptHashType::Type.into())
            .build();
        let input = CellInput::new(OutPoint::null(), 0);

        let transaction = TransactionBuilder::default()
            .input(input.clone())
            .cell_dep(cell_dep)
            .cell_dep(cell_dep2)
            .build();

        let output = CellOutputBuilder::default()
            .capacity(capacity_bytes!(100).pack())
            .lock(script)
            .build();
        let dummy_cell = CellMetaBuilder::from_cell_output(output, Bytes::new())
            .transaction_info(default_transaction_info())
            .build();

        let rtx = ResolvedTransaction {
            transaction,
            resolved_cell_deps: vec![dep_cell, dep_cell2],
            resolved_inputs: vec![dummy_cell],
            resolved_dep_groups: vec![],
        };
        let store = new_store();
        let data_loader = DataLoaderWrapper::new(&store);

        let verifier = TransactionScriptsVerifier::new(&rtx, &data_loader);

        assert_error_eq!(
            verifier.verify(100_000_000).unwrap_err(),
            ScriptError::MultipleMatches,
        );
    }

    #[test]
    fn check_invalid_signature() {
        let mut file = open_cell_always_failure();
        let mut buffer = Vec::new();
        file.read_to_end(&mut buffer).unwrap();

        let (privkey, pubkey) = random_keypair();
        let mut args = b"foobar".to_vec();

        let signature = sign_args(&args, &privkey);

        // This line makes the verification invalid
        args.extend(&b"extrastring".to_vec());
        args.extend(&to_hex_pubkey(&pubkey));
        args.extend(&to_hex_signature(&signature));

        let code_hash = blake2b_256(&buffer);
        let dep_out_point = OutPoint::new(h256!("0x123").pack(), 8);
        let cell_dep = CellDep::new_builder()
            .out_point(dep_out_point.clone())
            .build();
        let data = Bytes::from(buffer);
        let output = CellOutputBuilder::default()
            .capacity(Capacity::bytes(data.len()).unwrap().pack())
            .build();
        let dep_cell = CellMetaBuilder::from_cell_output(output.to_owned(), data)
            .transaction_info(default_transaction_info())
            .build();

        let script = Script::new_builder()
            .args(Bytes::from(args).pack())
            .code_hash(code_hash.pack())
            .hash_type(ScriptHashType::Data.into())
            .build();
        let input = CellInput::new(OutPoint::null(), 0);

        let transaction = TransactionBuilder::default()
            .input(input.clone())
            .cell_dep(cell_dep)
            .build();

        let output = CellOutputBuilder::default()
            .capacity(capacity_bytes!(100).pack())
            .lock(script)
            .build();
        let dummy_cell = CellMetaBuilder::from_cell_output(output.to_owned(), Bytes::new())
            .transaction_info(default_transaction_info())
            .build();

        let rtx = ResolvedTransaction {
            transaction,
            resolved_cell_deps: vec![dep_cell],
            resolved_inputs: vec![dummy_cell],
            resolved_dep_groups: vec![],
        };

        let store = new_store();
        let data_loader = DataLoaderWrapper::new(&store);
        let verifier = TransactionScriptsVerifier::new(&rtx, &data_loader);

        assert_error_eq!(
            verifier.verify(100_000_000).unwrap_err(),
            ScriptError::ValidationFailure(-1),
        );
    }

    #[test]
    fn check_invalid_dep_reference() {
        let mut file = open_cell_always_success();
        let mut buffer = Vec::new();
        file.read_to_end(&mut buffer).unwrap();

        let (privkey, pubkey) = random_keypair();
        let mut args = b"foobar".to_vec();
        let signature = sign_args(&args, &privkey);
        args.extend(&to_hex_pubkey(&pubkey));
        args.extend(&to_hex_signature(&signature));

        let dep_out_point = OutPoint::new(h256!("0x123").pack(), 8);
        let cell_dep = CellDep::new_builder()
            .out_point(dep_out_point.clone())
            .build();

        let script = Script::new_builder()
            .args(Bytes::from(args).pack())
            .code_hash(blake2b_256(&buffer).pack())
            .hash_type(ScriptHashType::Data.into())
            .build();
        let input = CellInput::new(OutPoint::null(), 0);

        let transaction = TransactionBuilder::default()
            .input(input.clone())
            .cell_dep(cell_dep)
            .build();

        let output = CellOutputBuilder::default()
            .capacity(capacity_bytes!(100).pack())
            .lock(script)
            .build();
        let dummy_cell = CellMetaBuilder::from_cell_output(output, Bytes::new())
            .transaction_info(default_transaction_info())
            .build();

        let rtx = ResolvedTransaction {
            transaction,
            resolved_cell_deps: vec![],
            resolved_inputs: vec![dummy_cell],
            resolved_dep_groups: vec![],
        };

        let store = new_store();
        let data_loader = DataLoaderWrapper::new(&store);
        let verifier = TransactionScriptsVerifier::new(&rtx, &data_loader);

        assert_error_eq!(
            verifier.verify(100_000_000).unwrap_err(),
            ScriptError::InvalidCodeHash,
        );
    }

    #[test]
    fn check_output_contract() {
        let mut file = open_cell_always_success();
        let mut buffer = Vec::new();
        file.read_to_end(&mut buffer).unwrap();

        let (privkey, pubkey) = random_keypair();
        let mut args = b"foobar".to_vec();
        let signature = sign_args(&args, &privkey);
        args.extend(&to_hex_pubkey(&pubkey));
        args.extend(&to_hex_signature(&signature));

        let input = CellInput::new(OutPoint::null(), 0);
        let (always_success_cell, always_success_cell_data, always_success_script) =
            always_success_cell();
        let output = CellOutputBuilder::default()
            .capacity(capacity_bytes!(100).pack())
            .lock(always_success_script.clone())
            .build();
        let dummy_cell = CellMetaBuilder::from_cell_output(output.to_owned(), Bytes::new())
            .transaction_info(default_transaction_info())
            .build();
        let always_success_cell = CellMetaBuilder::from_cell_output(
            always_success_cell.clone(),
            always_success_cell_data.to_owned(),
        )
        .transaction_info(default_transaction_info())
        .build();

        let script = Script::new_builder()
            .args(Bytes::from(args).pack())
            .code_hash(blake2b_256(&buffer).pack())
            .hash_type(ScriptHashType::Data.into())
            .build();
        let output_data = Bytes::default();
        let output = CellOutputBuilder::default()
            .lock(
                Script::new_builder()
                    .hash_type(ScriptHashType::Data.into())
                    .build(),
            )
            .type_(Some(script).pack())
            .build();

        let dep_out_point = OutPoint::new(h256!("0x123").pack(), 8);
        let cell_dep = CellDep::new_builder()
            .out_point(dep_out_point.clone())
            .build();
        let dep_cell = {
            let data = Bytes::from(buffer);
            let output = CellOutputBuilder::default()
                .capacity(Capacity::bytes(data.len()).unwrap().pack())
                .build();
            CellMetaBuilder::from_cell_output(output.to_owned(), data)
                .transaction_info(default_transaction_info())
                .out_point(dep_out_point.clone())
                .build()
        };

        let transaction = TransactionBuilder::default()
            .input(input.clone())
            .output(output.clone())
            .output_data(output_data.clone().pack())
            .cell_dep(cell_dep)
            .build();

        let rtx = ResolvedTransaction {
            transaction,
            resolved_cell_deps: vec![dep_cell, always_success_cell],
            resolved_inputs: vec![dummy_cell],
            resolved_dep_groups: vec![],
        };

        let store = new_store();
        let data_loader = DataLoaderWrapper::new(&store);
        let verifier = TransactionScriptsVerifier::new(&rtx, &data_loader);

        assert!(verifier.verify(100_000_000).is_ok());
    }

    #[test]
    fn check_invalid_output_contract() {
        let mut file = open_cell_always_failure();
        let mut buffer = Vec::new();
        file.read_to_end(&mut buffer).unwrap();

        let (privkey, pubkey) = random_keypair();
        let mut args = b"foobar".to_vec();

        let signature = sign_args(&args, &privkey);
        // This line makes the verification invalid
        args.extend(&b"extrastring".to_vec());
        args.extend(&to_hex_pubkey(&pubkey));
        args.extend(&to_hex_signature(&signature));

        let input = CellInput::new(OutPoint::null(), 0);
        let (always_success_cell, always_success_cell_data, always_success_script) =
            always_success_cell();
        let output = CellOutputBuilder::default()
            .capacity(capacity_bytes!(100).pack())
            .lock(always_success_script.clone())
            .build();
        let dummy_cell = CellMetaBuilder::from_cell_output(output.to_owned(), Bytes::new())
            .transaction_info(default_transaction_info())
            .build();
        let always_success_cell = CellMetaBuilder::from_cell_output(
            always_success_cell.to_owned(),
            always_success_cell_data.to_owned(),
        )
        .transaction_info(default_transaction_info())
        .build();

        let script = Script::new_builder()
            .args(Bytes::from(args).pack())
            .code_hash(blake2b_256(&buffer).pack())
            .hash_type(ScriptHashType::Data.into())
            .build();
        let output = CellOutputBuilder::default()
            .type_(Some(script).pack())
            .build();

        let dep_out_point = OutPoint::new(h256!("0x123").pack(), 8);
        let cell_dep = CellDep::new_builder()
            .out_point(dep_out_point.clone())
            .build();
        let dep_cell = {
            let dep_cell_data = Bytes::from(buffer);
            let output = CellOutputBuilder::default()
                .capacity(Capacity::bytes(dep_cell_data.len()).unwrap().pack())
                .build();
            CellMetaBuilder::from_cell_output(output, dep_cell_data)
                .transaction_info(default_transaction_info())
                .build()
        };

        let transaction = TransactionBuilder::default()
            .input(input.clone())
            .output(output.clone())
            .output_data(Bytes::new().pack())
            .cell_dep(cell_dep)
            .build();

        let rtx = ResolvedTransaction {
            transaction,
            resolved_cell_deps: vec![dep_cell, always_success_cell],
            resolved_inputs: vec![dummy_cell],
            resolved_dep_groups: vec![],
        };

        let store = new_store();
        let data_loader = DataLoaderWrapper::new(&store);

        let verifier = TransactionScriptsVerifier::new(&rtx, &data_loader);

        assert_error_eq!(
            verifier.verify(100_000_000).unwrap_err(),
            ScriptError::ValidationFailure(-1),
        );
    }

    #[test]
    fn check_same_lock_and_type_script_are_executed_twice() {
        let mut file = open_cell_always_success();
        let mut buffer = Vec::new();
        file.read_to_end(&mut buffer).unwrap();

        let privkey = Privkey::from_slice(&[1; 32][..]);
        let pubkey = privkey.pubkey().unwrap();
        let mut args = b"foobar".to_vec();

        let signature = sign_args(&args, &privkey);
        args.extend(&to_hex_pubkey(&pubkey));
        args.extend(&to_hex_signature(&signature));

        let script = Script::new_builder()
            .args(Bytes::from(args).pack())
            .code_hash(blake2b_256(&buffer).pack())
            .hash_type(ScriptHashType::Data.into())
            .build();

        let dep_out_point = OutPoint::new(h256!("0x123").pack(), 8);
        let cell_dep = CellDep::new_builder()
            .out_point(dep_out_point.clone())
            .build();
        let data = Bytes::from(buffer);
        let output = CellOutputBuilder::default()
            .capacity(Capacity::bytes(data.len()).unwrap().pack())
            .build();
        let dep_cell = CellMetaBuilder::from_cell_output(output, data)
            .transaction_info(default_transaction_info())
            .out_point(dep_out_point.clone())
            .build();

        let transaction = TransactionBuilder::default()
            .input(CellInput::new(OutPoint::null(), 0))
            .cell_dep(cell_dep)
            .build();

        // The lock and type scripts here are both executed.
        let output = CellOutputBuilder::default()
            .capacity(capacity_bytes!(100).pack())
            .lock(script.clone())
            .type_(Some(script.clone()).pack())
            .build();
        let dummy_cell = CellMetaBuilder::from_cell_output(output, Bytes::new())
            .transaction_info(default_transaction_info())
            .build();

        let rtx = ResolvedTransaction {
            transaction,
            resolved_cell_deps: vec![dep_cell],
            resolved_inputs: vec![dummy_cell],
            resolved_dep_groups: vec![],
        };
        let store = new_store();
        let data_loader = DataLoaderWrapper::new(&store);
        let verifier = TransactionScriptsVerifier::new(&rtx, &data_loader);

        // Cycles can tell that both lock and type scripts are executed
        assert_eq!(
            verifier.verify(100_000_000).ok(),
            Some(ALWAYS_SUCCESS_SCRIPT_CYCLE * 2)
        );
    }

    #[test]
    fn check_type_id_one_in_one_out() {
        let (always_success_cell, always_success_cell_data, always_success_script) =
            always_success_cell();
        let always_success_out_point = OutPoint::new(h256!("0x11").pack(), 0);

        let type_id_script = Script::new_builder()
            .args(Bytes::from(h256!("0x1111").as_ref()).pack())
            .code_hash(TYPE_ID_CODE_HASH.pack())
            .hash_type(ScriptHashType::Type.into())
            .build();

        let input = CellInput::new(OutPoint::new(h256!("0x1234").pack(), 8), 0);
        let input_cell = CellOutputBuilder::default()
            .capacity(capacity_bytes!(1000).pack())
            .lock(always_success_script.clone())
            .type_(Some(type_id_script.clone()).pack())
            .build();

        let output_cell = CellOutputBuilder::default()
            .capacity(capacity_bytes!(990).pack())
            .lock(always_success_script.clone())
            .type_(Some(type_id_script.clone()).pack())
            .build();

        let transaction = TransactionBuilder::default()
            .input(input.clone())
            .output(output_cell)
            .cell_dep(
                CellDep::new_builder()
                    .out_point(always_success_out_point.clone())
                    .build(),
            )
            .build();

        let resolved_input_cell = CellMetaBuilder::from_cell_output(input_cell, Bytes::new())
            .out_point(input.previous_output().clone())
            .build();
        let resolved_always_success_cell = CellMetaBuilder::from_cell_output(
            always_success_cell.clone(),
            always_success_cell_data.to_owned(),
        )
        .out_point(always_success_out_point.clone())
        .build();

        let rtx = ResolvedTransaction {
            transaction,
            resolved_cell_deps: vec![resolved_always_success_cell],
            resolved_inputs: vec![resolved_input_cell],
            resolved_dep_groups: vec![],
        };

        let store = new_store();
        let data_loader = DataLoaderWrapper::new(&store);

        let verifier = TransactionScriptsVerifier::new(&rtx, &data_loader);

        assert!(verifier.verify(1_001_000).is_ok());
    }

    #[test]
    fn check_type_id_one_in_one_out_not_enough_cycles() {
        let (always_success_cell, always_success_cell_data, always_success_script) =
            always_success_cell();
        let always_success_out_point = OutPoint::new(h256!("0x11").pack(), 0);

        let type_id_script = Script::new_builder()
            .args(Bytes::from(h256!("0x1111").as_ref()).pack())
            .code_hash(TYPE_ID_CODE_HASH.pack())
            .hash_type(ScriptHashType::Type.into())
            .build();

        let input = CellInput::new(OutPoint::new(h256!("0x1234").pack(), 8), 0);
        let input_cell = CellOutputBuilder::default()
            .capacity(capacity_bytes!(1000).pack())
            .lock(always_success_script.clone())
            .type_(Some(type_id_script.clone()).pack())
            .build();

        let output_cell = CellOutputBuilder::default()
            .capacity(capacity_bytes!(990).pack())
            .lock(always_success_script.clone())
            .type_(Some(type_id_script.clone()).pack())
            .build();

        let transaction = TransactionBuilder::default()
            .input(input.clone())
            .output(output_cell)
            .cell_dep(
                CellDep::new_builder()
                    .out_point(always_success_out_point.clone())
                    .build(),
            )
            .build();

        let resolved_input_cell = CellMetaBuilder::from_cell_output(input_cell, Bytes::new())
            .out_point(input.previous_output().clone())
            .build();
        let resolved_always_success_cell = CellMetaBuilder::from_cell_output(
            always_success_cell.clone(),
            always_success_cell_data.to_owned(),
        )
        .out_point(always_success_out_point.clone())
        .build();

        let rtx = ResolvedTransaction {
            transaction,
            resolved_cell_deps: vec![resolved_always_success_cell],
            resolved_inputs: vec![resolved_input_cell],
            resolved_dep_groups: vec![],
        };

        let store = new_store();
        let data_loader = DataLoaderWrapper::new(&store);

        let verifier = TransactionScriptsVerifier::new(&rtx, &data_loader);

        assert_error_eq!(
            verifier.verify(500_000).unwrap_err(),
            ScriptError::ExceededMaximumCycles,
        );
    }

    #[test]
    fn check_type_id_creation() {
        let (always_success_cell, always_success_cell_data, always_success_script) =
            always_success_cell();
        let always_success_out_point = OutPoint::new(h256!("0x11").pack(), 0);

        let input = CellInput::new(OutPoint::new(h256!("0x1234").pack(), 8), 0);
        let input_cell = CellOutputBuilder::default()
            .capacity(capacity_bytes!(1000).pack())
            .lock(always_success_script.clone())
            .build();

        let input_hash = {
            let mut blake2b = new_blake2b();
            blake2b.update(input.as_slice());
            blake2b.update(&0u64.to_le_bytes());
            let mut ret = [0; 32];
            blake2b.finalize(&mut ret);
            Bytes::from(&ret[..])
        };

        let type_id_script = Script::new_builder()
            .args(input_hash.pack())
            .code_hash(TYPE_ID_CODE_HASH.pack())
            .hash_type(ScriptHashType::Type.into())
            .build();

        let output_cell = CellOutputBuilder::default()
            .capacity(capacity_bytes!(990).pack())
            .lock(always_success_script.clone())
            .type_(Some(type_id_script.clone()).pack())
            .build();

        let transaction = TransactionBuilder::default()
            .input(input.clone())
            .output(output_cell)
            .cell_dep(
                CellDep::new_builder()
                    .out_point(always_success_out_point.clone())
                    .build(),
            )
            .build();

        let resolved_input_cell = CellMetaBuilder::from_cell_output(input_cell, Bytes::new())
            .out_point(input.previous_output().clone())
            .build();
        let resolved_always_success_cell = CellMetaBuilder::from_cell_output(
            always_success_cell.clone(),
            always_success_cell_data.to_owned(),
        )
        .out_point(always_success_out_point.clone())
        .build();

        let rtx = ResolvedTransaction {
            transaction,
            resolved_cell_deps: vec![resolved_always_success_cell],
            resolved_inputs: vec![resolved_input_cell],
            resolved_dep_groups: vec![],
        };

        let store = new_store();
        let data_loader = DataLoaderWrapper::new(&store);

        let verifier = TransactionScriptsVerifier::new(&rtx, &data_loader);

        assert!(verifier.verify(1_001_000).is_ok());
    }

    #[test]
    fn check_type_id_termination() {
        let (always_success_cell, always_success_cell_data, always_success_script) =
            always_success_cell();
        let always_success_out_point = OutPoint::new(h256!("0x11").pack(), 0);

        let type_id_script = Script::new_builder()
            .args(Bytes::from(h256!("0x1111").as_ref()).pack())
            .code_hash(TYPE_ID_CODE_HASH.pack())
            .hash_type(ScriptHashType::Type.into())
            .build();

        let input = CellInput::new(OutPoint::new(h256!("0x1234").pack(), 8), 0);
        let input_cell = CellOutputBuilder::default()
            .capacity(capacity_bytes!(1000).pack())
            .lock(always_success_script.clone())
            .type_(Some(type_id_script.clone()).pack())
            .build();

        let output_cell = CellOutputBuilder::default()
            .capacity(capacity_bytes!(990).pack())
            .lock(always_success_script.clone())
            .build();

        let transaction = TransactionBuilder::default()
            .input(input.clone())
            .output(output_cell)
            .cell_dep(
                CellDep::new_builder()
                    .out_point(always_success_out_point.clone())
                    .build(),
            )
            .build();

        let resolved_input_cell = CellMetaBuilder::from_cell_output(input_cell, Bytes::new())
            .out_point(input.previous_output().clone())
            .build();
        let resolved_always_success_cell = CellMetaBuilder::from_cell_output(
            always_success_cell.clone(),
            always_success_cell_data.to_owned(),
        )
        .out_point(always_success_out_point.clone())
        .build();

        let rtx = ResolvedTransaction {
            transaction,
            resolved_cell_deps: vec![resolved_always_success_cell],
            resolved_inputs: vec![resolved_input_cell],
            resolved_dep_groups: vec![],
        };

        let store = new_store();
        let data_loader = DataLoaderWrapper::new(&store);

        let verifier = TransactionScriptsVerifier::new(&rtx, &data_loader);

        assert!(verifier.verify(1_001_000).is_ok());
    }

    #[test]
    fn check_type_id_invalid_creation() {
        let (always_success_cell, always_success_cell_data, always_success_script) =
            always_success_cell();
        let always_success_out_point = OutPoint::new(h256!("0x11").pack(), 0);

        let input = CellInput::new(OutPoint::new(h256!("0x1234").pack(), 8), 0);
        let input_cell = CellOutputBuilder::default()
            .capacity(capacity_bytes!(1000).pack())
            .lock(always_success_script.clone())
            .build();

        let input_hash = {
            let mut blake2b = new_blake2b();
            blake2b.update(&input.previous_output().tx_hash().as_bytes());
            let mut buf = [0; 4];
            LittleEndian::write_u32(&mut buf, input.previous_output().index().unpack());
            blake2b.update(&buf[..]);
            let mut buf = [0; 8];
            LittleEndian::write_u64(&mut buf, 0);
            blake2b.update(&buf[..]);
            blake2b.update(b"unnecessary data");
            let mut ret = [0; 32];
            blake2b.finalize(&mut ret);
            Bytes::from(&ret[..])
        };

        let type_id_script = Script::new_builder()
            .args(input_hash.pack())
            .code_hash(TYPE_ID_CODE_HASH.pack())
            .hash_type(ScriptHashType::Type.into())
            .build();

        let output_cell = CellOutputBuilder::default()
            .capacity(capacity_bytes!(990).pack())
            .lock(always_success_script.clone())
            .type_(Some(type_id_script.clone()).pack())
            .build();

        let transaction = TransactionBuilder::default()
            .input(input.clone())
            .output(output_cell)
            .cell_dep(
                CellDep::new_builder()
                    .out_point(always_success_out_point.clone())
                    .build(),
            )
            .build();

        let resolved_input_cell = CellMetaBuilder::from_cell_output(input_cell, Bytes::new())
            .out_point(input.previous_output().clone())
            .build();
        let resolved_always_success_cell = CellMetaBuilder::from_cell_output(
            always_success_cell.clone(),
            always_success_cell_data.to_owned(),
        )
        .out_point(always_success_out_point.clone())
        .build();

        let rtx = ResolvedTransaction {
            transaction,
            resolved_cell_deps: vec![resolved_always_success_cell],
            resolved_inputs: vec![resolved_input_cell],
            resolved_dep_groups: vec![],
        };

        let store = new_store();
        let data_loader = DataLoaderWrapper::new(&store);

        let verifier = TransactionScriptsVerifier::new(&rtx, &data_loader);

        assert_error_eq!(
            verifier.verify(1_001_000).unwrap_err(),
            ScriptError::ValidationFailure(-3),
        );
    }

    #[test]
    fn check_type_id_invalid_creation_length() {
        let (always_success_cell, always_success_cell_data, always_success_script) =
            always_success_cell();
        let always_success_out_point = OutPoint::new(h256!("0x11").pack(), 0);

        let input = CellInput::new(OutPoint::new(h256!("0x1234").pack(), 8), 0);
        let input_cell = CellOutputBuilder::default()
            .capacity(capacity_bytes!(1000).pack())
            .lock(always_success_script.clone())
            .build();

        let input_hash = {
            let mut blake2b = new_blake2b();
            blake2b.update(&input.previous_output().tx_hash().as_bytes());
            let mut buf = [0; 4];
            LittleEndian::write_u32(&mut buf, input.previous_output().index().unpack());
            blake2b.update(&buf[..]);
            let mut buf = [0; 8];
            LittleEndian::write_u64(&mut buf, 0);
            blake2b.update(&buf[..]);
            let mut ret = [0; 32];
            blake2b.finalize(&mut ret);

            let mut buf = vec![];
            buf.extend_from_slice(&ret[..]);
            buf.extend_from_slice(b"abc");
            Bytes::from(&buf[..])
        };

        let type_id_script = Script::new_builder()
            .args(input_hash.pack())
            .code_hash(TYPE_ID_CODE_HASH.pack())
            .hash_type(ScriptHashType::Type.into())
            .build();

        let output_cell = CellOutputBuilder::default()
            .capacity(capacity_bytes!(990).pack())
            .lock(always_success_script.clone())
            .type_(Some(type_id_script.clone()).pack())
            .build();

        let transaction = TransactionBuilder::default()
            .input(input.clone())
            .output(output_cell)
            .cell_dep(
                CellDep::new_builder()
                    .out_point(always_success_out_point.clone())
                    .build(),
            )
            .build();

        let resolved_input_cell = CellMetaBuilder::from_cell_output(input_cell, Bytes::new())
            .out_point(input.previous_output().clone())
            .build();
        let resolved_always_success_cell = CellMetaBuilder::from_cell_output(
            always_success_cell.clone(),
            always_success_cell_data.to_owned(),
        )
        .out_point(always_success_out_point.clone())
        .build();

        let rtx = ResolvedTransaction {
            transaction,
            resolved_cell_deps: vec![resolved_always_success_cell],
            resolved_inputs: vec![resolved_input_cell],
            resolved_dep_groups: vec![],
        };

        let store = new_store();
        let data_loader = DataLoaderWrapper::new(&store);

        let verifier = TransactionScriptsVerifier::new(&rtx, &data_loader);

        assert_error_eq!(
            verifier.verify(1_001_000).unwrap_err(),
            ScriptError::ValidationFailure(-1),
        );
    }

    #[test]
    fn check_type_id_one_in_two_out() {
        let (always_success_cell, always_success_cell_data, always_success_script) =
            always_success_cell();
        let always_success_out_point = OutPoint::new(h256!("0x11").pack(), 0);

        let type_id_script = Script::new_builder()
            .args(Bytes::from(h256!("0x1111").as_ref()).pack())
            .code_hash(TYPE_ID_CODE_HASH.pack())
            .hash_type(ScriptHashType::Type.into())
            .build();

        let input = CellInput::new(OutPoint::new(h256!("0x1234").pack(), 8), 0);
        let input_cell = CellOutputBuilder::default()
            .capacity(capacity_bytes!(2000).pack())
            .lock(always_success_script.clone())
            .type_(Some(type_id_script.clone()).pack())
            .build();

        let output_cell = CellOutputBuilder::default()
            .capacity(capacity_bytes!(990).pack())
            .lock(always_success_script.clone())
            .type_(Some(type_id_script.clone()).pack())
            .build();
        let output_cell2 = CellOutputBuilder::default()
            .capacity(capacity_bytes!(990).pack())
            .lock(always_success_script.clone())
            .type_(Some(type_id_script.clone()).pack())
            .build();

        let transaction = TransactionBuilder::default()
            .input(input.clone())
            .output(output_cell)
            .output(output_cell2)
            .cell_dep(
                CellDep::new_builder()
                    .out_point(always_success_out_point.clone())
                    .build(),
            )
            .build();

        let resolved_input_cell = CellMetaBuilder::from_cell_output(input_cell, Bytes::new())
            .out_point(input.previous_output().clone())
            .build();
        let resolved_always_success_cell = CellMetaBuilder::from_cell_output(
            always_success_cell.clone(),
            always_success_cell_data.to_owned(),
        )
        .out_point(always_success_out_point.clone())
        .build();

        let rtx = ResolvedTransaction {
            transaction,
            resolved_cell_deps: vec![resolved_always_success_cell],
            resolved_inputs: vec![resolved_input_cell],
            resolved_dep_groups: vec![],
        };

        let store = new_store();
        let data_loader = DataLoaderWrapper::new(&store);

        let verifier = TransactionScriptsVerifier::new(&rtx, &data_loader);

        assert_error_eq!(
            verifier.verify(1_001_000).unwrap_err(),
            ScriptError::ValidationFailure(-2),
        );
    }

    #[test]
    fn check_typical_secp256k1_blake160_2_in_2_out_tx() {
        let consensus = ckb_testnet_consensus();
        let dep_group_tx_hash = consensus.genesis_block().transactions()[1].hash();
        let secp_out_point = OutPoint::new(dep_group_tx_hash, 0);

        let cell_dep = CellDep::new_builder()
            .out_point(secp_out_point.clone())
            .dep_type(DepType::DepGroup.into())
            .build();

        let input1 = CellInput::new(OutPoint::new(h256!("0x1234").pack(), 0), 0);
        let input2 = CellInput::new(OutPoint::new(h256!("0x1111").pack(), 0), 0);

        let mut generator = Generator::non_crypto_safe_prng(42);
        let privkey = generator.gen_privkey();
        let pubkey_data = privkey.pubkey().expect("Get pubkey failed").serialize();
        let lock_arg = Bytes::from(&blake2b_256(&pubkey_data)[0..20]);
        let privkey2 = generator.gen_privkey();
        let pubkey_data2 = privkey2.pubkey().expect("Get pubkey failed").serialize();
        let lock_arg2 = Bytes::from(&blake2b_256(&pubkey_data2)[0..20]);

        let lock = Script::new_builder()
            .args(lock_arg.clone().pack())
            .code_hash(type_lock_script_code_hash().pack())
            .hash_type(ScriptHashType::Type.into())
            .build();

        let lock2 = Script::new_builder()
            .args(lock_arg2.clone().pack())
            .code_hash(type_lock_script_code_hash().pack())
            .hash_type(ScriptHashType::Type.into())
            .build();

        let output1 = CellOutput::new_builder()
            .capacity(capacity_bytes!(100).pack())
            .lock(lock.clone())
            .build();
        let output2 = CellOutput::new_builder()
            .capacity(capacity_bytes!(100).pack())
            .lock(lock2.clone())
            .build();
        let tx = TransactionBuilder::default()
            .cell_dep(cell_dep.clone())
            .input(input1.clone())
            .input(input2.clone())
            .output(output1.clone())
            .output(output2.clone())
            .output_data(Default::default())
            .output_data(Default::default())
            .build();

        let tx_hash: H256 = tx.hash().unpack();
        // sign input1
        let witness = {
            WitnessArgs::new_builder()
                .lock(Some(Bytes::from(vec![0u8; 65])).pack())
                .build()
        };
        let witness_len: u64 = witness.as_bytes().len() as u64;
        let mut hasher = new_blake2b();
        hasher.update(tx_hash.as_bytes());
        hasher.update(&witness_len.to_le_bytes());
        hasher.update(&witness.as_bytes());
        let message = {
            let mut buf = [0u8; 32];
            hasher.finalize(&mut buf);
            H256::from(buf)
        };
        let sig = privkey.sign_recoverable(&message).expect("sign");
        let witness = WitnessArgs::new_builder()
            .lock(Some(Bytes::from(sig.serialize())).pack())
            .build();
        // sign input2
        let witness2 = WitnessArgs::new_builder()
            .lock(Some(Bytes::from(vec![0u8; 65])).pack())
            .build();
        let witness2_len: u64 = witness2.as_bytes().len() as u64;
        let mut hasher = new_blake2b();
        hasher.update(tx_hash.as_bytes());
        hasher.update(&witness2_len.to_le_bytes());
        hasher.update(&witness2.as_bytes());
        let message2 = {
            let mut buf = [0u8; 32];
            hasher.finalize(&mut buf);
            H256::from(buf)
        };
        let sig2 = privkey2.sign_recoverable(&message2).expect("sign");
        let witness2 = WitnessArgs::new_builder()
            .lock(Some(Bytes::from(sig2.serialize())).pack())
            .build();
        let tx = tx
            .as_advanced_builder()
            .witness(witness.as_bytes().pack())
            .witness(witness2.as_bytes().pack())
            .build();

        let serialized_size = tx.data().as_slice().len() as u64;

        assert_eq!(
            serialized_size, TWO_IN_TWO_OUT_BYTES,
            "2 in 2 out tx serialized size changed, PLEASE UPDATE consensus"
        );

        let (secp256k1_blake160_cell, secp256k1_blake160_cell_data) =
            secp256k1_blake160_sighash_cell(consensus.clone());

        let (secp256k1_data_cell, secp256k1_data_cell_data) =
            secp256k1_data_cell(consensus.clone());

        let input_cell1 = CellOutput::new_builder()
            .capacity(capacity_bytes!(100).pack())
            .lock(lock.clone())
            .build();

        let resolved_input_cell1 =
            CellMetaBuilder::from_cell_output(input_cell1, Default::default())
                .out_point(input1.previous_output().clone())
                .build();

        let input_cell2 = CellOutput::new_builder()
            .capacity(capacity_bytes!(100).pack())
            .lock(lock2.clone())
            .build();

        let resolved_input_cell2 =
            CellMetaBuilder::from_cell_output(input_cell2, Default::default())
                .out_point(input2.previous_output().clone())
                .build();

        let resolved_secp256k1_blake160_cell = CellMetaBuilder::from_cell_output(
            secp256k1_blake160_cell.clone(),
            secp256k1_blake160_cell_data.to_owned(),
        )
        .build();

        let resolved_secp_data_cell = CellMetaBuilder::from_cell_output(
            secp256k1_data_cell.clone(),
            secp256k1_data_cell_data.to_owned(),
        )
        .build();

        let rtx = ResolvedTransaction {
            transaction: tx,
            resolved_cell_deps: vec![resolved_secp256k1_blake160_cell, resolved_secp_data_cell],
            resolved_inputs: vec![resolved_input_cell1, resolved_input_cell2],
            resolved_dep_groups: vec![],
        };

        let store = new_store();
        let data_loader = DataLoaderWrapper::new(&store);

        let verifier = TransactionScriptsVerifier::new(&rtx, &data_loader);

        let cycle = verifier.verify(TWO_IN_TWO_OUT_CYCLES).unwrap();
        assert!(cycle <= TWO_IN_TWO_OUT_CYCLES);
        assert!(cycle >= TWO_IN_TWO_OUT_CYCLES - CYCLE_BOUND);
    }
}<|MERGE_RESOLUTION|>--- conflicted
+++ resolved
@@ -373,7 +373,9 @@
             ),
             Box::new(self.build_load_input(&script_group.input_indices)),
             Box::new(self.build_load_header(&script_group.input_indices)),
-            Box::new(self.build_load_witness(&script_group.input_indices)),
+            Box::new(
+                self.build_load_witness(&script_group.input_indices, &script_group.output_indices),
+            ),
             Box::new(self.build_load_script(script_group.script.clone())),
             Box::new(
                 self.build_load_cell_data(
@@ -390,42 +392,6 @@
         #[cfg(has_asm)]
         let core_machine = AsmCoreMachine::new_with_max_cycles(max_cycles);
         #[cfg(not(has_asm))]
-<<<<<<< HEAD
-        let machine_builder = {
-            let core_machine =
-                DefaultCoreMachine::<u64, WXorXMemory<u64, SparseMemory<u64>>>::new_with_max_cycles(
-                    max_cycles,
-                );
-            DefaultMachineBuilder::<DefaultCoreMachine<u64, WXorXMemory<u64, SparseMemory<u64>>>>::new(core_machine)
-        };
-        let default_machine = machine_builder
-            .instruction_cycle_func(Box::new(instruction_cycles))
-            .syscall(Box::new(
-                self.build_load_script_hash(current_script_hash.clone()),
-            ))
-            .syscall(Box::new(self.build_load_tx()))
-            .syscall(Box::new(self.build_load_cell(
-                &script_group.input_indices,
-                &script_group.output_indices,
-            )))
-            .syscall(Box::new(self.build_load_input(&script_group.input_indices)))
-            .syscall(Box::new(
-                self.build_load_header(&script_group.input_indices),
-            ))
-            .syscall(Box::new(self.build_load_witness(
-                &script_group.input_indices,
-                &script_group.output_indices,
-            )))
-            .syscall(Box::new(
-                self.build_load_script(script_group.script.clone()),
-            ))
-            .syscall(Box::new(self.build_load_cell_data(
-                &script_group.input_indices,
-                &script_group.output_indices,
-            )))
-            .syscall(Box::new(Debugger::new(&debug_printer)))
-            .build();
-=======
         let core_machine =
             DefaultCoreMachine::<u64, WXorXMemory<u64, SparseMemory<u64>>>::new_with_max_cycles(
                 max_cycles,
@@ -437,7 +403,6 @@
             .into_iter()
             .fold(machine_builder, |builder, syscall| builder.syscall(syscall));
         let default_machine = machine_builder.build();
->>>>>>> 0eb3039a
         #[cfg(has_asm)]
         let mut machine = AsmMachine::new(default_machine, None);
         #[cfg(not(has_asm))]
