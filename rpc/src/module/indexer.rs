use crate::error::RPCError;
use async_trait::async_trait;
use ckb_indexer::IndexerHandle;
use ckb_jsonrpc_types::{
    IndexerCell, IndexerCellsCapacity, IndexerOrder, IndexerPagination, IndexerSearchKey,
    IndexerTip, IndexerTx, JsonBytes, Uint32,
};
use jsonrpc_core::Result;
use jsonrpc_utils::rpc;

/// RPC Module Indexer.
<<<<<<< HEAD
#[rpc(openrpc)]
=======
#[rpc]
>>>>>>> 2470dc7f
#[async_trait]
pub trait IndexerRpc {
    /// Returns the indexed tip
    ///
    /// ## Returns
    ///   * block_hash - indexed tip block hash
    ///   * block_number - indexed tip block number
    ///
    /// ## Examples
    ///
    /// Request
    ///
    /// ```json
    /// {
    ///     "id": 2,
    ///     "jsonrpc": "2.0",
    ///     "method": "get_indexer_tip"
    /// }
    /// ```
    ///
    /// Response
    ///
    /// ```json
    /// {
    ///   "jsonrpc": "2.0",
    ///   "result": {
    ///     "block_hash": "0x4959d6e764a2edc6038dbf03d61ebcc99371115627b186fdcccb2161fbd26edc",
    ///     "block_number": "0x5b513e"
    ///   },
    ///   "id": 2
    /// }
    /// ```
    #[rpc(name = "get_indexer_tip")]
    fn get_indexer_tip(&self) -> Result<Option<IndexerTip>>;

    /// Returns the live cells collection by the lock or type script.
    ///
    /// ## Params
    ///
    /// * search_key:
    ///     - script - Script, supports prefix search
    ///     - scrip_type - enum, lock | type
    ///     - filter - filter cells by following conditions, all conditions are optional
    ///          - script: if search script type is lock, filter cells by type script prefix, and vice versa
    ///          - script_len_range: [u64; 2], filter cells by script len range, [inclusive, exclusive]
    ///          - output_data_len_range: [u64; 2], filter cells by output data len range, [inclusive, exclusive]
    ///          - output_capacity_range: [u64; 2], filter cells by output capacity range, [inclusive, exclusive]
    ///          - block_range: [u64; 2], filter cells by block number range, [inclusive, exclusive]
    ///     - with_data - bool, optional default is `true`, if with_data is set to false, the field of returning cell.output_data is null in the result
    /// * order: enum, asc | desc
    /// * limit: result size limit
    /// * after: pagination parameter, optional
    ///
    /// ## Returns
    ///
    /// If the number of objects is less than the requested `limit`, it indicates that these are the last page of get_cells.
    ///
    /// * objects:
    ///     - output: the fields of an output cell
    ///     - output_data: the cell data
    ///     - out_point: reference to a cell via transaction hash and output index
    ///     - block_number: the number of the transaction committed in the block
    ///     - tx_index: the position index of the transaction committed in the block
    /// * last_cursor: pagination parameter
    ///
    /// ## Examples
    ///
    /// * get cells by lock script
    ///
    /// Request
    ///
    /// ```json
    /// {
    ///     "id": 2,
    ///     "jsonrpc": "2.0",
    ///     "method": "get_cells",
    ///     "params": [
    ///         {
    ///             "script": {
    ///                 "code_hash": "0x9bd7e06f3ecf4be0f2fcd2188b23f1b9fcc88e5d4b65a8637b17723bbda3cce8",
    ///                 "hash_type": "type",
    ///                 "args": "0x5989ae415bb667931a99896e5fbbfad9ba53a223"
    ///             },
    ///             "script_type": "lock"
    ///         },
    ///         "asc",
    ///         "0x64"
    ///     ]
    /// }
    /// ```
    ///
    /// Response
    ///
    /// ```json
    ///    {
    ///     "jsonrpc": "2.0",
    ///     "result": {
    ///       "last_cursor": "0x409bd7e06f3ecf4be0f2fcd2188b23f1b9fcc88e5d4b65a8637b17723bbda3cce8015989ae415bb667931a99896e5fbbfad9ba53a22300000000005b0f8c0000000100000000",
    ///       "objects": [
    ///         {
    ///           "block_number": "0x5b0e6d",
    ///           "out_point": {
    ///             "index": "0x0",
    ///             "tx_hash": "0xe8f2180dfba0cb15b45f771d520834515a5f8d7aa07f88894da88c22629b79e9"
    ///           },
    ///           "output": {
    ///             "capacity": "0x189640200",
    ///             "lock": {
    ///               "args": "0x5989ae415bb667931a99896e5fbbfad9ba53a223",
    ///               "code_hash": "0x9bd7e06f3ecf4be0f2fcd2188b23f1b9fcc88e5d4b65a8637b17723bbda3cce8",
    ///               "hash_type": "type"
    ///             },
    ///             "type": null
    ///           },
    ///           "output_data": "0x",
    ///           "tx_index": "0x1"
    ///         },
    ///         {
    ///           "block_number": "0x5b0e90",
    ///           "out_point": {
    ///             "index": "0x0",
    ///             "tx_hash": "0xece3a27409bde2914fb7a1555d6bfca453ee46af73e665149ef549fd46ec1fc6"
    ///           },
    ///           "output": {
    ///             "capacity": "0x189640200",
    ///             "lock": {
    ///               "args": "0x5989ae415bb667931a99896e5fbbfad9ba53a223",
    ///               "code_hash": "0x9bd7e06f3ecf4be0f2fcd2188b23f1b9fcc88e5d4b65a8637b17723bbda3cce8",
    ///               "hash_type": "type"
    ///             },
    ///             "type": null
    ///           },
    ///           "output_data": "0x",
    ///           "tx_index": "0x1"
    ///         },
    ///         {
    ///           "block_number": "0x5b0ead",
    ///           "out_point": {
    ///             "index": "0x1",
    ///             "tx_hash": "0x5c48768f91e3795b418c53211c76fd038c464a24c4aa7e35bbbb6ac5b219f581"
    ///           },
    ///           "output": {
    ///             "capacity": "0xe36dceec20",
    ///             "lock": {
    ///               "args": "0x5989ae415bb667931a99896e5fbbfad9ba53a223",
    ///               "code_hash": "0x9bd7e06f3ecf4be0f2fcd2188b23f1b9fcc88e5d4b65a8637b17723bbda3cce8",
    ///               "hash_type": "type"
    ///             },
    ///             "type": null
    ///           },
    ///           "output_data": "0x",
    ///           "tx_index": "0x1"
    ///         },
    ///         {
    ///           "block_number": "0x5b0eeb",
    ///           "out_point": {
    ///             "index": "0x0",
    ///             "tx_hash": "0x90e6981d6a5692d92e54344dc0e12d213447710fa069cc19ddea874619b9ba48"
    ///           },
    ///           "output": {
    ///             "capacity": "0x174876e800",
    ///             "lock": {
    ///               "args": "0x5989ae415bb667931a99896e5fbbfad9ba53a223",
    ///               "code_hash": "0x9bd7e06f3ecf4be0f2fcd2188b23f1b9fcc88e5d4b65a8637b17723bbda3cce8",
    ///               "hash_type": "type"
    ///             },
    ///             "type": null
    ///           },
    ///           "output_data": "0x",
    ///           "tx_index": "0x1"
    ///         },
    ///         {
    ///           "block_number": "0x5b0f8c",
    ///           "out_point": {
    ///             "index": "0x0",
    ///             "tx_hash": "0x9ea14510219ae97afa0275215fa77c3c015905281c953a3917a7fd036767429c"
    ///           },
    ///           "output": {
    ///             "capacity": "0x189640200",
    ///             "lock": {
    ///               "args": "0x5989ae415bb667931a99896e5fbbfad9ba53a223",
    ///               "code_hash": "0x9bd7e06f3ecf4be0f2fcd2188b23f1b9fcc88e5d4b65a8637b17723bbda3cce8",
    ///               "hash_type": "type"
    ///             },
    ///             "type": null
    ///           },
    ///           "output_data": "0x",
    ///           "tx_index": "0x1"
    ///         }
    ///       ]
    ///     },
    ///     "id": 2
    ///   }
    /// ```
    ///
    /// * get cells by lock script and filter by type script
    ///
    /// Request
    ///
    /// ```json
    /// {
    ///     "id": 2,
    ///     "jsonrpc": "2.0",
    ///     "method": "get_cells",
    ///     "params": [
    ///         {
    ///             "script": {
    ///                 "code_hash": "0x58c5f491aba6d61678b7cf7edf4910b1f5e00ec0cde2f42e0abb4fd9aff25a63",
    ///                 "hash_type": "type",
    ///                 "args": "0x2a49720e721553d0614dff29454ee4e1f07d0707"
    ///             },
    ///             "script_type": "lock",
    ///             "filter": {
    ///                 "script": {
    ///                     "code_hash": "0xc5e5dcf215925f7ef4dfaf5f4b4f105bc321c02776d6e7d52a1db3fcd9d011a4",
    ///                     "hash_type": "type",
    ///                     "args": "0x8462b20277bcbaa30d821790b852fb322d55c2b12e750ea91ad7059bc98dda4b"
    ///                 }
    ///             }
    ///         },
    ///         "asc",
    ///         "0x64"
    ///     ]
    /// }
    /// ```
    ///
    /// Response
    ///
    /// ```json
    /// {
    ///     "jsonrpc": "2.0",
    ///     "result": {
    ///       "last_cursor": "0x4058c5f491aba6d61678b7cf7edf4910b1f5e00ec0cde2f42e0abb4fd9aff25a63012a49720e721553d0614dff29454ee4e1f07d070700000000002adf870000000100000001",
    ///       "objects": [
    ///         {
    ///           "block_number": "0x2adf87",
    ///           "out_point": {
    ///             "index": "0x1",
    ///             "tx_hash": "0x04ecbc2df39e3682326a3b23c1bd2465e07eae2379ac0cc713834a1f79753779"
    ///           },
    ///           "output": {
    ///             "capacity": "0x436d81500",
    ///             "lock": {
    ///               "args": "0x2a49720e721553d0614dff29454ee4e1f07d0707",
    ///               "code_hash": "0x58c5f491aba6d61678b7cf7edf4910b1f5e00ec0cde2f42e0abb4fd9aff25a63",
    ///               "hash_type": "type"
    ///             },
    ///             "type": {
    ///               "args": "0x8462b20277bcbaa30d821790b852fb322d55c2b12e750ea91ad7059bc98dda4b",
    ///               "code_hash": "0xc5e5dcf215925f7ef4dfaf5f4b4f105bc321c02776d6e7d52a1db3fcd9d011a4",
    ///               "hash_type": "type"
    ///             }
    ///           },
    ///           "output_data": "0x0040d20853d746000000000000000000",
    ///           "tx_index": "0x1"
    ///         }
    ///       ]
    ///     },
    ///     "id": 2
    /// }
    /// ```
    ///
    /// * get cells by lock script and filter empty type script by setting script_len_range to
    /// [0, 1), script_len is caculated by (code_hash + hash_type + args).len
    ///
    /// Request
    ///
    /// ```json
    /// {
    ///     "id": 2,
    ///     "jsonrpc": "2.0",
    ///     "method": "get_cells",
    ///     "params": [
    ///         {
    ///             "script": {
    ///                 "code_hash": "0x58c5f491aba6d61678b7cf7edf4910b1f5e00ec0cde2f42e0abb4fd9aff25a63",
    ///                 "hash_type": "type",
    ///                 "args": "0x2a49720e721553d0614dff29454ee4e1f07d0707"
    ///             },
    ///             "script_type": "lock",
    ///             "filter": {
    ///                 "script_len_range": ["0x0", "0x1"]
    ///             }
    ///         },
    ///         "asc",
    ///         "0x64"
    ///     ]
    /// }
    /// ```
    ///
    /// Response
    ///
    /// ```json
    /// {
    ///     "jsonrpc": "2.0",
    ///     "result": {
    ///       "last_cursor": "0x4058c5f491aba6d61678b7cf7edf4910b1f5e00ec0cde2f42e0abb4fd9aff25a63012a49720e721553d0614dff29454ee4e1f07d070700000000002adf830000000200000001",
    ///       "objects": [
    ///         {
    ///           "block_number": "0x2adf83",
    ///           "out_point": {
    ///             "index": "0x1",
    ///             "tx_hash": "0x23ec897027c1d2a2b39e2446162bac182f18581be048cb3896ad695559b6839e"
    ///           },
    ///           "output": {
    ///             "capacity": "0x54b42b70b4",
    ///             "lock": {
    ///               "args": "0x2a49720e721553d0614dff29454ee4e1f07d0707",
    ///               "code_hash": "0x58c5f491aba6d61678b7cf7edf4910b1f5e00ec0cde2f42e0abb4fd9aff25a63",
    ///               "hash_type": "type"
    ///             },
    ///             "type": null
    ///           },
    ///           "output_data": "0x",
    ///           "tx_index": "0x2"
    ///         }
    ///       ]
    ///     },
    ///     "id": 2
    /// }
    /// ```
    ///
    /// * get cells by lock script and filter capacity range
    ///
    /// Request
    ///
    /// ```json
    /// {
    ///     "id": 2,
    ///     "jsonrpc": "2.0",
    ///     "method": "get_cells",
    ///     "params": [
    ///         {
    ///             "script": {
    ///                 "code_hash": "0x9bd7e06f3ecf4be0f2fcd2188b23f1b9fcc88e5d4b65a8637b17723bbda3cce8",
    ///                 "hash_type": "type",
    ///                 "args": "0x5989ae415bb667931a99896e5fbbfad9ba53a223"
    ///             },
    ///             "script_type": "lock",
    ///             "filter": {
    ///                 "output_capacity_range": ["0x0", "0x174876e801"]
    ///             }
    ///         },
    ///         "asc",
    ///         "0x64"
    ///     ]
    /// }
    /// ```
    ///
    /// Response
    ///
    /// ```json
    /// {
    ///     "jsonrpc": "2.0",
    ///     "result": {
    ///       "last_cursor": "0x409bd7e06f3ecf4be0f2fcd2188b23f1b9fcc88e5d4b65a8637b17723bbda3cce8015989ae415bb667931a99896e5fbbfad9ba53a22300000000005b59df0000000100000001",
    ///       "objects": [
    ///         {
    ///           "block_number": "0x5b59df",
    ///           "out_point": {
    ///             "index": "0x1",
    ///             "tx_hash": "0x21c4632a41140b828e9347ff80480b3e07be4e0a0b8d577565e7421fd5473194"
    ///           },
    ///           "output": {
    ///             "capacity": "0xe815b81c0",
    ///             "lock": {
    ///               "args": "0x5989ae415bb667931a99896e5fbbfad9ba53a223",
    ///               "code_hash": "0x9bd7e06f3ecf4be0f2fcd2188b23f1b9fcc88e5d4b65a8637b17723bbda3cce8",
    ///               "hash_type": "type"
    ///             },
    ///             "type": null
    ///           },
    ///           "output_data": "0x",
    ///           "tx_index": "0x1"
    ///         }
    ///       ]
    ///     },
    ///     "id": 2
    /// }
    /// ```
    #[rpc(name = "get_cells")]
    fn get_cells(
        &self,
        search_key: IndexerSearchKey,
        order: IndexerOrder,
        limit: Uint32,
        after: Option<JsonBytes>,
    ) -> Result<IndexerPagination<IndexerCell>>;

    /// Returns the transactions collection by the lock or type script.
    ///
    /// * search_key:
    ///     - script - Script, supports prefix search when group_by_transaction is false
    ///     - scrip_type - enum, lock | type
    ///     - filter - filter cells by following conditions, all conditions are optional
    ///         - script: if search script type is lock, filter cells by type script, and vice versa
    ///         - block_range: [u64; 2], filter cells by block number range, [inclusive, exclusive]
    ///     - group_by_transaction - bool, optional default is `false`, if group_by_transaction is set to true, the returning objects will be grouped by the tx hash
    /// * order: enum, asc | desc
    /// * limit: result size limit
    /// * after: pagination parameter, optional
    ///
    /// ## Returns
    ///
    /// If the number of objects is less than the requested `limit`, it indicates that these are the last page of get_transactions.
    ///
    ///  * objects - enum, ungrouped TxWithCell | grouped TxWithCells
    ///     - TxWithCell:
    ///         - tx_hash: transaction hash,
    ///         - block_number: the number of the transaction committed in the block
    ///         - tx_index: the position index of the transaction committed in the block
    ///         - io_type: enum, input | output
    ///         - io_index: the position index of the cell in the transaction inputs or outputs
    ///     - TxWithCells:
    ///         - tx_hash: transaction hash,
    ///         - block_number: the number of the transaction committed in the block
    ///         - tx_index: the position index of the transaction committed in the block
    ///         - cells: Array [[io_type, io_index]]
    ///  * last_cursor - pagination parameter
    ///
    /// ## Examples
    ///
    /// * get transactions by lock script
    ///
    /// Request
    ///
    /// ```json
    /// {
    ///     "id": 2,
    ///     "jsonrpc": "2.0",
    ///     "method": "get_transactions",
    ///     "params": [
    ///         {
    ///             "script": {
    ///                 "code_hash": "0x9bd7e06f3ecf4be0f2fcd2188b23f1b9fcc88e5d4b65a8637b17723bbda3cce8",
    ///                 "hash_type": "type",
    ///                 "args": "0x5989ae415bb667931a99896e5fbbfad9ba53a223"
    ///             },
    ///             "script_type": "lock"
    ///         },
    ///         "asc",
    ///         "0x64"
    ///     ]
    /// }
    /// ```
    ///
    /// Response
    ///
    /// ```json
    /// {
    ///     "jsonrpc": "2.0",
    ///     "result": {
    ///       "last_cursor": "0x809bd7e06f3ecf4be0f2fcd2188b23f1b9fcc88e5d4b65a8637b17723bbda3cce8015989ae415bb667931a99896e5fbbfad9ba53a22300000000005b59df000000010000000101",
    ///       "objects": [
    ///         {
    ///           "block_number": "0x5b033a",
    ///           "io_index": "0x0",
    ///           "io_type": "output",
    ///           "tx_hash": "0x556060b62d16386da53f8a4b458314dfa2d1988a7bcc5c96c3bb2a350a3453a1",
    ///           "tx_index": "0x4"
    ///         },
    ///         {
    ///           "block_number": "0x5b0671",
    ///           "io_index": "0x0",
    ///           "io_type": "input",
    ///           "tx_hash": "0x8205b2b4cd6380d7e332c7a5b49bf776a0322ba19f46dc6ca1f8c59f7daee08d",
    ///           "tx_index": "0x1"
    ///         },
    ///         {
    ///           "block_number": "0x5b0671",
    ///           "io_index": "0x1",
    ///           "io_type": "output",
    ///           "tx_hash": "0x8205b2b4cd6380d7e332c7a5b49bf776a0322ba19f46dc6ca1f8c59f7daee08d",
    ///           "tx_index": "0x1"
    ///         },
    ///         {
    ///           "block_number": "0x5b0e6d",
    ///           "io_index": "0x0",
    ///           "io_type": "output",
    ///           "tx_hash": "0xe8f2180dfba0cb15b45f771d520834515a5f8d7aa07f88894da88c22629b79e9",
    ///           "tx_index": "0x1"
    ///         },
    ///         {
    ///           "block_number": "0x5b0e90",
    ///           "io_index": "0x0",
    ///           "io_type": "output",
    ///           "tx_hash": "0xece3a27409bde2914fb7a1555d6bfca453ee46af73e665149ef549fd46ec1fc6",
    ///           "tx_index": "0x1"
    ///         },
    ///         {
    ///           "block_number": "0x5b0ead",
    ///           "io_index": "0x0",
    ///           "io_type": "input",
    ///           "tx_hash": "0x5c48768f91e3795b418c53211c76fd038c464a24c4aa7e35bbbb6ac5b219f581",
    ///           "tx_index": "0x1"
    ///         },
    ///         {
    ///           "block_number": "0x5b0ead",
    ///           "io_index": "0x1",
    ///           "io_type": "output",
    ///           "tx_hash": "0x5c48768f91e3795b418c53211c76fd038c464a24c4aa7e35bbbb6ac5b219f581",
    ///           "tx_index": "0x1"
    ///         },
    ///         {
    ///           "block_number": "0x5b0eeb",
    ///           "io_index": "0x0",
    ///           "io_type": "output",
    ///           "tx_hash": "0x90e6981d6a5692d92e54344dc0e12d213447710fa069cc19ddea874619b9ba48",
    ///           "tx_index": "0x1"
    ///         },
    ///         {
    ///           "block_number": "0x5b0f8c",
    ///           "io_index": "0x0",
    ///           "io_type": "output",
    ///           "tx_hash": "0x9ea14510219ae97afa0275215fa77c3c015905281c953a3917a7fd036767429c",
    ///           "tx_index": "0x1"
    ///         },
    ///         {
    ///           "block_number": "0x5b5638",
    ///           "io_index": "0x0",
    ///           "io_type": "input",
    ///           "tx_hash": "0x9346da4caa846cc035c182ecad0c17326a587983d25fb1e12a388f1a9c5c56b4",
    ///           "tx_index": "0x1"
    ///         },
    ///         {
    ///           "block_number": "0x5b5638",
    ///           "io_index": "0x1",
    ///           "io_type": "input",
    ///           "tx_hash": "0x9346da4caa846cc035c182ecad0c17326a587983d25fb1e12a388f1a9c5c56b4",
    ///           "tx_index": "0x1"
    ///         },
    ///         {
    ///           "block_number": "0x5b5638",
    ///           "io_index": "0x1",
    ///           "io_type": "output",
    ///           "tx_hash": "0x9346da4caa846cc035c182ecad0c17326a587983d25fb1e12a388f1a9c5c56b4",
    ///           "tx_index": "0x1"
    ///         },
    ///         {
    ///           "block_number": "0x5b5638",
    ///           "io_index": "0x2",
    ///           "io_type": "input",
    ///           "tx_hash": "0x9346da4caa846cc035c182ecad0c17326a587983d25fb1e12a388f1a9c5c56b4",
    ///           "tx_index": "0x1"
    ///         },
    ///         {
    ///           "block_number": "0x5b59c2",
    ///           "io_index": "0x0",
    ///           "io_type": "input",
    ///           "tx_hash": "0x5b58f90fb3309333bf0bec878f3a05038c7fe816747300ecdac37a9da76c4128",
    ///           "tx_index": "0x1"
    ///         },
    ///         {
    ///           "block_number": "0x5b59c2",
    ///           "io_index": "0x1",
    ///           "io_type": "output",
    ///           "tx_hash": "0x5b58f90fb3309333bf0bec878f3a05038c7fe816747300ecdac37a9da76c4128",
    ///           "tx_index": "0x1"
    ///         },
    ///         {
    ///           "block_number": "0x5b59cc",
    ///           "io_index": "0x0",
    ///           "io_type": "input",
    ///           "tx_hash": "0x57ca2822c28e02b199424a731b2efd2c9bf752f07b7309f555f2e71abe83ba26",
    ///           "tx_index": "0x1"
    ///         },
    ///         {
    ///           "block_number": "0x5b59cc",
    ///           "io_index": "0x1",
    ///           "io_type": "input",
    ///           "tx_hash": "0x57ca2822c28e02b199424a731b2efd2c9bf752f07b7309f555f2e71abe83ba26",
    ///           "tx_index": "0x1"
    ///         },
    ///         {
    ///           "block_number": "0x5b59cc",
    ///           "io_index": "0x1",
    ///           "io_type": "output",
    ///           "tx_hash": "0x57ca2822c28e02b199424a731b2efd2c9bf752f07b7309f555f2e71abe83ba26",
    ///           "tx_index": "0x1"
    ///         },
    ///         {
    ///           "block_number": "0x5b59df",
    ///           "io_index": "0x0",
    ///           "io_type": "input",
    ///           "tx_hash": "0x21c4632a41140b828e9347ff80480b3e07be4e0a0b8d577565e7421fd5473194",
    ///           "tx_index": "0x1"
    ///         },
    ///         {
    ///           "block_number": "0x5b59df",
    ///           "io_index": "0x1",
    ///           "io_type": "output",
    ///           "tx_hash": "0x21c4632a41140b828e9347ff80480b3e07be4e0a0b8d577565e7421fd5473194",
    ///           "tx_index": "0x1"
    ///         }
    ///       ]
    ///     },
    ///     "id": 2
    /// }
    /// ```
    ///
    /// * get transactions by lock script and group by tx hash
    ///
    /// Request
    ///
    /// ```json
    /// {
    ///     "id": 2,
    ///     "jsonrpc": "2.0",
    ///     "method": "get_transactions",
    ///     "params": [
    ///         {
    ///             "script": {
    ///                 "code_hash": "0x9bd7e06f3ecf4be0f2fcd2188b23f1b9fcc88e5d4b65a8637b17723bbda3cce8",
    ///                 "hash_type": "type",
    ///                 "args": "0x5989ae415bb667931a99896e5fbbfad9ba53a223"
    ///             },
    ///             "script_type": "lock",
    ///             "group_by_transaction": true
    ///         },
    ///         "asc",
    ///         "0x64"
    ///     ]
    /// }
    /// ```
    ///
    /// Response
    ///
    /// ```json
    /// {
    ///     "jsonrpc": "2.0",
    ///     "result": {
    ///       "last_cursor": "0x809bd7e06f3ecf4be0f2fcd2188b23f1b9fcc88e5d4b65a8637b17723bbda3cce8015989ae415bb667931a99896e5fbbfad9ba53a22300000000005b59df000000010000000101",
    ///       "objects": [
    ///         {
    ///           "block_number": "0x5b033a",
    ///           "cells": [
    ///             [
    ///               "output",
    ///               "0x0"
    ///             ]
    ///           ],
    ///           "tx_hash": "0x556060b62d16386da53f8a4b458314dfa2d1988a7bcc5c96c3bb2a350a3453a1",
    ///           "tx_index": "0x4"
    ///         },
    ///         {
    ///           "block_number": "0x5b0671",
    ///           "cells": [
    ///             [
    ///               "input",
    ///               "0x0"
    ///             ],
    ///             [
    ///               "output",
    ///               "0x1"
    ///             ]
    ///           ],
    ///           "tx_hash": "0x8205b2b4cd6380d7e332c7a5b49bf776a0322ba19f46dc6ca1f8c59f7daee08d",
    ///           "tx_index": "0x1"
    ///         },
    ///         {
    ///           "block_number": "0x5b0e6d",
    ///           "cells": [
    ///             [
    ///               "output",
    ///               "0x0"
    ///             ]
    ///           ],
    ///           "tx_hash": "0xe8f2180dfba0cb15b45f771d520834515a5f8d7aa07f88894da88c22629b79e9",
    ///           "tx_index": "0x1"
    ///         },
    ///         {
    ///           "block_number": "0x5b0e90",
    ///           "cells": [
    ///             [
    ///               "output",
    ///               "0x0"
    ///             ]
    ///           ],
    ///           "tx_hash": "0xece3a27409bde2914fb7a1555d6bfca453ee46af73e665149ef549fd46ec1fc6",
    ///           "tx_index": "0x1"
    ///         },
    ///         {
    ///           "block_number": "0x5b0ead",
    ///           "cells": [
    ///             [
    ///               "input",
    ///               "0x0"
    ///             ],
    ///             [
    ///               "output",
    ///               "0x1"
    ///             ]
    ///           ],
    ///           "tx_hash": "0x5c48768f91e3795b418c53211c76fd038c464a24c4aa7e35bbbb6ac5b219f581",
    ///           "tx_index": "0x1"
    ///         },
    ///         {
    ///           "block_number": "0x5b0eeb",
    ///           "cells": [
    ///             [
    ///               "output",
    ///               "0x0"
    ///             ]
    ///           ],
    ///           "tx_hash": "0x90e6981d6a5692d92e54344dc0e12d213447710fa069cc19ddea874619b9ba48",
    ///           "tx_index": "0x1"
    ///         },
    ///         {
    ///           "block_number": "0x5b0f8c",
    ///           "cells": [
    ///             [
    ///               "output",
    ///               "0x0"
    ///             ]
    ///           ],
    ///           "tx_hash": "0x9ea14510219ae97afa0275215fa77c3c015905281c953a3917a7fd036767429c",
    ///           "tx_index": "0x1"
    ///         },
    ///         {
    ///           "block_number": "0x5b5638",
    ///           "cells": [
    ///             [
    ///               "input",
    ///               "0x0"
    ///             ],
    ///             [
    ///               "input",
    ///               "0x1"
    ///             ],
    ///             [
    ///               "output",
    ///               "0x1"
    ///             ],
    ///             [
    ///               "input",
    ///               "0x2"
    ///             ]
    ///           ],
    ///           "tx_hash": "0x9346da4caa846cc035c182ecad0c17326a587983d25fb1e12a388f1a9c5c56b4",
    ///           "tx_index": "0x1"
    ///         },
    ///         {
    ///           "block_number": "0x5b59c2",
    ///           "cells": [
    ///             [
    ///               "input",
    ///               "0x0"
    ///             ],
    ///             [
    ///               "output",
    ///               "0x1"
    ///             ]
    ///           ],
    ///           "tx_hash": "0x5b58f90fb3309333bf0bec878f3a05038c7fe816747300ecdac37a9da76c4128",
    ///           "tx_index": "0x1"
    ///         },
    ///         {
    ///           "block_number": "0x5b59cc",
    ///           "cells": [
    ///             [
    ///               "input",
    ///               "0x0"
    ///             ],
    ///             [
    ///               "input",
    ///               "0x1"
    ///             ],
    ///             [
    ///               "output",
    ///               "0x1"
    ///             ]
    ///           ],
    ///           "tx_hash": "0x57ca2822c28e02b199424a731b2efd2c9bf752f07b7309f555f2e71abe83ba26",
    ///           "tx_index": "0x1"
    ///         },
    ///         {
    ///           "block_number": "0x5b59df",
    ///           "cells": [
    ///             [
    ///               "input",
    ///               "0x0"
    ///             ],
    ///             [
    ///               "output",
    ///               "0x1"
    ///             ]
    ///           ],
    ///           "tx_hash": "0x21c4632a41140b828e9347ff80480b3e07be4e0a0b8d577565e7421fd5473194",
    ///           "tx_index": "0x1"
    ///         }
    ///       ]
    ///     },
    ///     "id": 2
    /// }
    /// ```
    #[rpc(name = "get_transactions")]
    fn get_transactions(
        &self,
        search_key: IndexerSearchKey,
        order: IndexerOrder,
        limit: Uint32,
        after: Option<JsonBytes>,
    ) -> Result<IndexerPagination<IndexerTx>>;

    /// Returns the live cells capacity by the lock or type script.
    ///
    /// ## Parameters
    ///
    /// * search_key:
    ///     - script - Script
    ///     - scrip_type - enum, lock | type
    ///     - filter - filter cells by following conditions, all conditions are optional
    ///         - script: if search script type is lock, filter cells by type script prefix, and vice versa
    ///         - output_data_len_range: [u64; 2], filter cells by output data len range, [inclusive, exclusive]
    ///         - output_capacity_range: [u64; 2], filter cells by output capacity range, [inclusive, exclusive]
    ///         - block_range: [u64; 2], filter cells by block number range, [inclusive, exclusive]
    ///
    /// ## Returns
    ///
    ///  * capacity - total capacity
    ///  * block_hash - indexed tip block hash
    ///  * block_number - indexed tip block number
    ///
    /// ## Examples
    ///
    /// Request
    ///
    /// ```json
    /// {
    ///     "id": 2,
    ///     "jsonrpc": "2.0",
    ///     "method": "get_cells_capacity",
    ///     "params": [
    ///         {
    ///             "script": {
    ///                 "code_hash": "0x9bd7e06f3ecf4be0f2fcd2188b23f1b9fcc88e5d4b65a8637b17723bbda3cce8",
    ///                 "hash_type": "type",
    ///                 "args": "0x5989ae415bb667931a99896e5fbbfad9ba53a223"
    ///             },
    ///             "script_type": "lock"
    ///         }
    ///     ]
    /// }
    /// ```
    ///
    /// Response
    ///
    /// ```json
    /// {
    ///     "jsonrpc": "2.0",
    ///     "result": {
    ///       "block_hash": "0xbc52444952dc5eb01a7826aaf6bb1b660db01797414e259e7a6e6d636de8fc7c",
    ///       "block_number": "0x5b727a",
    ///       "capacity": "0xf0e8e4b4a0"
    ///     },
    ///     "id": 2
    /// }
    /// ```
    #[rpc(name = "get_cells_capacity")]
    fn get_cells_capacity(
        &self,
        search_key: IndexerSearchKey,
    ) -> Result<Option<IndexerCellsCapacity>>;
}

#[derive(Clone)]
pub(crate) struct IndexerRpcImpl {
    pub(crate) handle: IndexerHandle,
}

impl IndexerRpcImpl {
    pub fn new(handle: IndexerHandle) -> Self {
        IndexerRpcImpl { handle }
    }
}

#[async_trait]
impl IndexerRpc for IndexerRpcImpl {
    fn get_indexer_tip(&self) -> Result<Option<IndexerTip>> {
        self.handle
            .get_indexer_tip()
            .map_err(|e| RPCError::custom(RPCError::Indexer, e))
    }

    fn get_cells(
        &self,
        search_key: IndexerSearchKey,
        order: IndexerOrder,
        limit: Uint32,
        after: Option<JsonBytes>,
    ) -> Result<IndexerPagination<IndexerCell>> {
        self.handle
            .get_cells(search_key, order, limit, after)
            .map_err(|e| RPCError::custom(RPCError::Indexer, e))
    }

    fn get_transactions(
        &self,
        search_key: IndexerSearchKey,
        order: IndexerOrder,
        limit: Uint32,
        after: Option<JsonBytes>,
    ) -> Result<IndexerPagination<IndexerTx>> {
        self.handle
            .get_transactions(search_key, order, limit, after)
            .map_err(|e| RPCError::custom(RPCError::Indexer, e))
    }

    fn get_cells_capacity(
        &self,
        search_key: IndexerSearchKey,
    ) -> Result<Option<IndexerCellsCapacity>> {
        self.handle
            .get_cells_capacity(search_key)
            .map_err(|e| RPCError::custom(RPCError::Indexer, e))
    }
}<|MERGE_RESOLUTION|>--- conflicted
+++ resolved
@@ -9,11 +9,7 @@
 use jsonrpc_utils::rpc;
 
 /// RPC Module Indexer.
-<<<<<<< HEAD
 #[rpc(openrpc)]
-=======
-#[rpc]
->>>>>>> 2470dc7f
 #[async_trait]
 pub trait IndexerRpc {
     /// Returns the indexed tip
