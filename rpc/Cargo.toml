--- conflicted
+++ resolved
@@ -25,7 +25,6 @@
 jsonrpc-core = "18.0"
 serde_json = "1.0"
 jsonrpc-utils = { version = "0.2.6", features = ["server", "macros", "axum"] }
-<<<<<<< HEAD
 ckb-jsonrpc-types = { path = "../util/jsonrpc-types", version = "= 0.115.0-rc1" }
 ckb-verification = { path = "../verification", version = "= 0.115.0-rc1" }
 ckb-verification-traits = { path = "../verification/traits", version = "= 0.115.0-rc1" }
@@ -39,25 +38,9 @@
 ckb-memory-tracker = { path = "../util/memory-tracker", version = "= 0.115.0-rc1" }
 ckb-pow = { path = "../pow", version = "= 0.115.0-rc1" }
 ckb-indexer = { path = "../util/indexer", version = "= 0.115.0-rc1" }
+ckb-indexer-sync = { path = "../util/indexer-sync", version = "= 0.115.0-rc1" }
+ckb-rich-indexer = { path = "../util/rich-indexer", version = "= 0.115.0-rc1" }
 ckb-stop-handler = { path = "../util/stop-handler", version = "= 0.115.0-rc1" }
-=======
-ckb-jsonrpc-types = { path = "../util/jsonrpc-types", version = "= 0.115.0-pre" }
-ckb-verification = { path = "../verification", version = "= 0.115.0-pre" }
-ckb-verification-traits = { path = "../verification/traits", version = "= 0.115.0-pre" }
-ckb-traits = { path = "../traits", version = "= 0.115.0-pre" }
-ckb-util = { path = "../util", version = "= 0.115.0-pre" }
-ckb-systemtime = { path = "../util/systemtime", version = "= 0.115.0-pre" }
-ckb-dao = { path = "../util/dao", version = "= 0.115.0-pre" }
-ckb-error = { path = "../error", version = "= 0.115.0-pre" }
-ckb-reward-calculator = { path = "../util/reward-calculator", version = "= 0.115.0-pre" }
-ckb-tx-pool = { path = "../tx-pool", version = "= 0.115.0-pre" }
-ckb-memory-tracker = { path = "../util/memory-tracker", version = "= 0.115.0-pre" }
-ckb-pow = { path = "../pow", version = "= 0.115.0-pre" }
-ckb-indexer = { path = "../util/indexer", version = "= 0.115.0-pre" }
-ckb-indexer-sync = { path = "../util/indexer-sync", version = "= 0.115.0-pre" }
-ckb-rich-indexer = { path = "../util/rich-indexer", version = "= 0.115.0-pre" }
-ckb-stop-handler = { path = "../util/stop-handler", version = "= 0.115.0-pre" }
->>>>>>> ed1c72fa
 itertools.workspace = true
 tokio = "1"
 async-trait = "0.1"
