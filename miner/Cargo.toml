--- conflicted
+++ resolved
@@ -1,10 +1,6 @@
 [package]
 name = "ckb-miner"
-<<<<<<< HEAD
-version = "0.113.1"
-=======
 version = "0.114.0"
->>>>>>> 0c8711e8
 license = "MIT"
 authors = ["Nervos Core Dev <dev@nervos.org>"]
 edition = "2021"
@@ -13,41 +9,23 @@
 repository = "https://github.com/nervosnetwork/ckb"
 
 [dependencies]
-<<<<<<< HEAD
-ckb-logger = { path = "../util/logger", version = "= 0.113.1" }
-ckb-app-config = { path = "../util/app-config", version = "= 0.113.1" }
-ckb-types = { path = "../util/types", version = "= 0.113.1" }
-ckb-channel = { path = "../util/channel", version = "= 0.113.1" }
-ckb-hash = { path = "../util/hash", version = "= 0.113.1" }
-ckb-pow = { path = "../pow", version = "= 0.113.1" }
-=======
 ckb-logger = { path = "../util/logger", version = "= 0.114.0" }
 ckb-app-config = { path = "../util/app-config", version = "= 0.114.0" }
 ckb-types = { path = "../util/types", version = "= 0.114.0" }
 ckb-channel = { path = "../util/channel", version = "= 0.114.0" }
 ckb-hash = { path = "../util/hash", version = "= 0.114.0" }
 ckb-pow = { path = "../pow", version = "= 0.114.0" }
->>>>>>> 0c8711e8
 rand = "0.7"
 rand_distr = "0.3"
 serde = { version = "1.0", features = ["derive"] }
 serde_json = "1.0"
-<<<<<<< HEAD
-ckb-jsonrpc-types = { path = "../util/jsonrpc-types", version = "= 0.113.1" }
-=======
 ckb-jsonrpc-types = { path = "../util/jsonrpc-types", version = "= 0.114.0" }
->>>>>>> 0c8711e8
 hyper = { version = "0.14", features = ["client", "http2", "http1", "server"]  }
 hyper-tls = "0.5"
 futures = "0.3"
 lru = "0.7.1"
-<<<<<<< HEAD
-ckb-stop-handler = { path = "../util/stop-handler", version = "= 0.113.1" }
-ckb-async-runtime = { path = "../util/runtime", version = "= 0.113.1" }
-=======
 ckb-stop-handler = { path = "../util/stop-handler", version = "= 0.114.0" }
 ckb-async-runtime = { path = "../util/runtime", version = "= 0.114.0" }
->>>>>>> 0c8711e8
 indicatif = "0.16"
 console = ">=0.9.1, <1.0.0"
 eaglesong = "0.1"
