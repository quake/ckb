use crate::callback::Callbacks;
use crate::component::entry::TxEntry;
use crate::component::orphan::Entry as OrphanEntry;
use crate::component::pool_map::Status;
use crate::error::Reject;
use crate::pool::TxPool;
use crate::service::{BlockAssemblerMessage, TxPoolService, TxVerificationResult};
use crate::try_or_return_with_snapshot;
use crate::util::{
    after_delay_window, check_tx_fee, check_txid_collision, is_missing_input,
    non_contextual_verify, time_relative_verify, verify_rtx,
};
use ckb_chain_spec::consensus::MAX_BLOCK_PROPOSALS_LIMIT;
use ckb_error::{AnyError, InternalErrorKind};
use ckb_jsonrpc_types::BlockTemplate;
use ckb_logger::Level::Trace;
use ckb_logger::{debug, error, info, log_enabled_target, trace_target};
use ckb_network::PeerIndex;
use ckb_script::ChunkCommand;
use ckb_snapshot::Snapshot;
use ckb_store::ChainStore;
use ckb_types::core::error::OutPointError;
use ckb_types::{
    core::{cell::ResolvedTransaction, BlockView, Capacity, Cycle, HeaderView, TransactionView},
    packed::{Byte32, ProposalShortId},
};
use ckb_util::LinkedHashSet;
use ckb_verification::{
    cache::{CacheEntry, Completed},
    TxVerifyEnv,
};
use std::collections::HashSet;
use std::collections::{HashMap, VecDeque};
use std::sync::Arc;
use std::time::{Duration, Instant};
use tokio::sync::watch;

const DELAY_LIMIT: usize = 1_500 * 21; // 1_500 per block, 21 blocks

/// A list for plug target for `plug_entry` method
pub enum PlugTarget {
    /// Pending pool
    Pending,
    /// Proposed pool
    Proposed,
}

#[derive(Debug, Clone, Copy, PartialEq, Eq)]
pub enum TxStatus {
    Fresh,
    Gap,
    Proposed,
}

impl TxStatus {
    fn with_env(self, header: &HeaderView) -> TxVerifyEnv {
        match self {
            TxStatus::Fresh => TxVerifyEnv::new_submit(header),
            TxStatus::Gap => TxVerifyEnv::new_proposed(header, 0),
            TxStatus::Proposed => TxVerifyEnv::new_proposed(header, 1),
        }
    }
}

impl TxPoolService {
    pub(crate) async fn get_block_template(&self) -> Result<BlockTemplate, AnyError> {
        if let Some(ref block_assembler) = self.block_assembler {
            Ok(block_assembler.get_current().await)
        } else {
            Err(InternalErrorKind::Config
                .other("BlockAssembler disabled")
                .into())
        }
    }

    pub(crate) async fn fetch_tx_verify_cache(&self, tx: &TransactionView) -> Option<CacheEntry> {
        let guard = self.txs_verify_cache.read().await;
        guard.peek(&tx.witness_hash()).cloned()
    }

    async fn fetch_txs_verify_cache(
        &self,
        txs: impl Iterator<Item = &TransactionView>,
    ) -> HashMap<Byte32, CacheEntry> {
        let guard = self.txs_verify_cache.read().await;
        txs.filter_map(|tx| {
            let wtx_hash = tx.witness_hash();
            guard
                .peek(&wtx_hash)
                .cloned()
                .map(|value| (wtx_hash, value))
        })
        .collect()
    }

    pub(crate) async fn submit_entry(
        &self,
        pre_resolve_tip: Byte32,
        entry: TxEntry,
        mut status: TxStatus,
    ) -> (Result<(), Reject>, Arc<Snapshot>) {
        let (ret, snapshot) = self
            .with_tx_pool_write_lock(move |tx_pool, snapshot| {
                // check_rbf must be invoked in `write` lock to avoid concurrent issues.
                let conflicts = if tx_pool.enable_rbf() {
                    tx_pool.check_rbf(&snapshot, &entry)?
                } else {
                    // RBF is disabled but we found conflicts, return error here
                    // after_process will put this tx into conflicts_pool
                    let conflicted_outpoint =
                        tx_pool.pool_map.find_conflict_outpoint(entry.transaction());
                    if let Some(outpoint) = conflicted_outpoint {
                        return Err(Reject::Resolve(OutPointError::Dead(outpoint)));
                    }
                    HashSet::new()
                };

                // if snapshot changed by context switch we need redo time_relative verify
                let tip_hash = snapshot.tip_hash();
                if pre_resolve_tip != tip_hash {
                    debug!(
                        "submit_entry {} context changed. previous:{} now:{}",
                        entry.proposal_short_id(),
                        pre_resolve_tip,
                        tip_hash
                    );

                    // destructuring assignments are not currently supported
                    status = check_rtx(tx_pool, &snapshot, &entry.rtx)?;

                    let tip_header = snapshot.tip_header();
                    let tx_env = status.with_env(tip_header);
                    time_relative_verify(snapshot, Arc::clone(&entry.rtx), tx_env)?;
                }

                // try to remove conflicted tx here
                for id in conflicts.iter() {
                    let removed = tx_pool.pool_map.remove_entry_and_descendants(id);
                    for old in removed {
                        debug!(
                            "remove conflict tx {} for RBF by new tx {}",
                            old.transaction().hash(),
                            entry.transaction().hash()
                        );
                        let reject = Reject::RBFRejected(format!(
                            "replaced by tx {}",
                            entry.transaction().hash()
                        ));
                        // RBF replace successfully, put old transactions into conflicts pool
                        tx_pool.record_conflict(old.transaction().clone());
                        // after removing old tx from tx_pool, we call reject callbacks manually
                        self.callbacks.call_reject(tx_pool, &old, reject);
                    }
                }
                let evicted = _submit_entry(tx_pool, status, entry.clone(), &self.callbacks)?;
                for evict in evicted {
                    let reject = Reject::Invalidated(format!(
                        "invalidated by tx {}",
                        evict.transaction().hash()
                    ));
                    self.callbacks.call_reject(tx_pool, &evict, reject);
                }
                tx_pool.remove_conflict(&entry.proposal_short_id());
                // in a corner case, a tx with lower fee rate may be rejected immediately
                // after inserting into pool, return proper reject error here
                tx_pool
                    .limit_size(&self.callbacks, Some(&entry.proposal_short_id()))
                    .map_or(Ok(()), Err)?;
                Ok(())
            })
            .await;

        (ret, snapshot)
    }

    pub(crate) async fn notify_block_assembler(&self, status: TxStatus) {
        if self.should_notify_block_assembler() {
            match status {
                TxStatus::Fresh => {
                    if self
                        .block_assembler_sender
                        .send(BlockAssemblerMessage::Pending)
                        .await
                        .is_err()
                    {
                        error!("block_assembler receiver dropped");
                    }
                }
                TxStatus::Proposed => {
                    if self
                        .block_assembler_sender
                        .send(BlockAssemblerMessage::Proposed)
                        .await
                        .is_err()
                    {
                        error!("block_assembler receiver dropped");
                    }
                }
                _ => {}
            }
        }
    }

    pub(crate) async fn verify_queue_contains(&self, tx: &TransactionView) -> bool {
        let queue = self.verify_queue.read().await;
        queue.contains_key(&tx.proposal_short_id())
    }

    pub(crate) async fn orphan_contains(&self, tx: &TransactionView) -> bool {
        let orphan = self.orphan.read().await;
        orphan.contains_key(&tx.proposal_short_id())
    }

    pub(crate) async fn with_tx_pool_read_lock<U, F: FnMut(&TxPool, Arc<Snapshot>) -> U>(
        &self,
        mut f: F,
    ) -> (U, Arc<Snapshot>) {
        let tx_pool = self.tx_pool.read().await;
        let snapshot = tx_pool.cloned_snapshot();

        let ret = f(&tx_pool, Arc::clone(&snapshot));
        (ret, snapshot)
    }

    pub(crate) async fn with_tx_pool_write_lock<U, F: FnMut(&mut TxPool, Arc<Snapshot>) -> U>(
        &self,
        mut f: F,
    ) -> (U, Arc<Snapshot>) {
        let mut tx_pool = self.tx_pool.write().await;
        let snapshot = tx_pool.cloned_snapshot();

        let ret = f(&mut tx_pool, Arc::clone(&snapshot));
        (ret, snapshot)
    }

    pub(crate) async fn pre_check(
        &self,
        tx: &TransactionView,
    ) -> (Result<PreCheckedTx, Reject>, Arc<Snapshot>) {
        // Acquire read lock for cheap check
        let tx_size = tx.data().serialized_size_in_block();

        let (ret, snapshot) = self
            .with_tx_pool_read_lock(|tx_pool, snapshot| {
                let tip_hash = snapshot.tip_hash();

                // Same txid means exactly the same transaction, including inputs, outputs, witnesses, etc.
                // It's also not possible for RBF, reject it directly
                check_txid_collision(tx_pool, tx)?;

                // Try normal path first, if double-spending check success we don't need RBF check
                // this make sure RBF won't introduce extra performance cost for hot path
                let res = resolve_tx(tx_pool, &snapshot, tx.clone(), false);
                match res {
                    Ok((rtx, status)) => {
                        let fee = check_tx_fee(tx_pool, &snapshot, &rtx, tx_size)?;
                        Ok((tip_hash, rtx, status, fee, tx_size))
                    }
                    Err(Reject::Resolve(OutPointError::Dead(out))) => {
                        let (rtx, status) = resolve_tx(tx_pool, &snapshot, tx.clone(), true)?;
                        let fee = check_tx_fee(tx_pool, &snapshot, &rtx, tx_size)?;
                        let conflicts = tx_pool.pool_map.find_conflict_outpoint(tx);
                        if conflicts.is_none() {
                            // this mean one input's outpoint is dead, but there is no direct conflicted tx in tx_pool
                            // we should reject it directly and don't need to put it into conflicts pool
                            error!(
                                "{} is resolved as Dead, but there is no conflicted tx",
                                rtx.transaction.proposal_short_id()
                            );
                            return Err(Reject::Resolve(OutPointError::Dead(out.clone())));
                        }
                        // we also return Ok here, so that the entry will be continue to be verified before submit
                        // we only want to put it into conflicts pool after the verification stage passed
                        // then we will double-check conflicts txs in `submit_entry`

                        Ok((tip_hash, rtx, status, fee, tx_size))
                    }
                    Err(err) => Err(err),
                }
            })
            .await;
        (ret, snapshot)
    }

    pub(crate) fn non_contextual_verify(
        &self,
        tx: &TransactionView,
        remote: Option<(Cycle, PeerIndex)>,
    ) -> Result<(), Reject> {
        if let Err(reject) = non_contextual_verify(&self.consensus, tx) {
            if reject.is_malformed_tx() {
                if let Some(remote) = remote {
                    self.ban_malformed(remote.1, format!("reject {reject}"));
                }
            }
            return Err(reject);
        }
        Ok(())
    }

    pub(crate) async fn resumeble_process_tx(
        &self,
        tx: TransactionView,
        remote: Option<(Cycle, PeerIndex)>,
    ) -> Result<bool, Reject> {
        // non contextual verify first
        self.non_contextual_verify(&tx, remote)?;

        if self.orphan_contains(&tx).await {
            debug!("reject tx {} already in orphan pool", tx.hash());
            return Err(Reject::Duplicated(tx.hash()));
        }

        if self.verify_queue_contains(&tx).await {
            return Err(Reject::Duplicated(tx.hash()));
        }
        self.enqueue_verify_queue(tx.clone(), remote).await
    }

    pub(crate) async fn test_accept_tx(&self, tx: TransactionView) -> Result<Completed, Reject> {
        // non contextual verify first
        self.non_contextual_verify(&tx, None)?;

        if self.verify_queue_contains(&tx).await {
            return Err(Reject::Duplicated(tx.hash()));
        }

        if self.orphan_contains(&tx).await {
            debug!("reject tx {} already in orphan pool", tx.hash());
            return Err(Reject::Duplicated(tx.hash()));
        }
        self._test_accept_tx(tx.clone()).await
    }

    pub(crate) async fn process_tx(
        &self,
        tx: TransactionView,
        remote: Option<(Cycle, PeerIndex)>,
    ) -> Result<Completed, Reject> {
        // non contextual verify first
        self.non_contextual_verify(&tx, remote)?;

        if self.verify_queue_contains(&tx).await || self.orphan_contains(&tx).await {
            return Err(Reject::Duplicated(tx.hash()));
        }

        if let Some((ret, snapshot)) = self
            ._process_tx(tx.clone(), remote.map(|r| r.0), None)
            .await
        {
            self.after_process(tx, remote, &snapshot, &ret).await;
            ret
        } else {
            // currently, the returned cycles is not been used, mock 0 if delay
            Ok(Completed {
                cycles: 0,
                fee: Capacity::zero(),
            })
        }
    }

    pub(crate) async fn put_recent_reject(&self, tx_hash: &Byte32, reject: &Reject) {
        let mut tx_pool = self.tx_pool.write().await;
        if let Some(ref mut recent_reject) = tx_pool.recent_reject {
            if let Err(e) = recent_reject.put(tx_hash, reject.clone()) {
                error!(
                    "Failed to record recent_reject {} {} {}",
                    tx_hash, reject, e
                );
            }
        }
    }

    pub(crate) async fn remove_tx(&self, tx_hash: Byte32) -> bool {
        let id = ProposalShortId::from_tx_hash(&tx_hash);
        {
            let mut queue = self.verify_queue.write().await;
            if queue.remove_tx(&id).is_some() {
                return true;
            }
        }
        {
            let mut orphan = self.orphan.write().await;
            if orphan.remove_orphan_tx(&id).is_some() {
                return true;
            }
        }
        let mut tx_pool = self.tx_pool.write().await;
        tx_pool.remove_tx(&id)
    }

    pub(crate) async fn after_process(
        &self,
        tx: TransactionView,
        remote: Option<(Cycle, PeerIndex)>,
        snapshot: &Snapshot,
        ret: &Result<Completed, Reject>,
    ) {
        let tx_hash = tx.hash();

        // The network protocol is switched after tx-pool confirms the cache,
        // there will be no problem with the current state as the choice of the broadcast protocol.
        let with_vm_2023 = {
            let epoch = snapshot
                .tip_header()
                .epoch()
                .minimum_epoch_number_after_n_blocks(1);

            self.consensus
                .hardfork_switch
                .ckb2023
                .is_vm_version_2_and_syscalls_3_enabled(epoch)
        };

        // log tx verification result for monitor node
        if log_enabled_target!("ckb_tx_monitor", Trace) {
            if let Ok(c) = ret {
                trace_target!(
                    "ckb_tx_monitor",
                    r#"{{"tx_hash":"{:#x}","cycles":{}}}"#,
                    tx_hash,
                    c.cycles
                );
            }
        }

        if matches!(
            ret,
            Err(Reject::RBFRejected(..) | Reject::Resolve(OutPointError::Dead(_)))
        ) {
            let mut tx_pool = self.tx_pool.write().await;
            if tx_pool.pool_map.find_conflict_outpoint(&tx).is_some() {
                tx_pool.record_conflict(tx.clone());
            }
        }

        match remote {
            Some((declared_cycle, peer)) => match ret {
                Ok(_) => {
                    debug!("after_process remote send_result_to_relayer {}", tx_hash);
                    self.send_result_to_relayer(TxVerificationResult::Ok {
                        original_peer: Some(peer),
                        with_vm_2023,
                        tx_hash,
                    });
                    self.process_orphan_tx(&tx).await;
                }
                Err(reject) => {
                    if is_missing_input(reject) && all_inputs_is_unknown(snapshot, &tx) {
                        self.add_orphan(tx, peer, declared_cycle).await;
                    } else {
                        if reject.is_malformed_tx() {
                            self.ban_malformed(peer, format!("reject {reject}"));
                        }
                        if reject.is_allowed_relay() {
                            self.send_result_to_relayer(TxVerificationResult::Reject {
                                tx_hash: tx_hash.clone(),
                            });
                        }

                        if matches!(
                            reject,
                            Reject::Resolve(..)
                                | Reject::Verification(..)
                                | Reject::RBFRejected(..)
                        ) {
                            self.put_recent_reject(&tx_hash, reject).await;
                        }
                    }
                }
            },
            None => {
                match ret {
                    Ok(_) => {
                        debug!("after_process local send_result_to_relayer {}", tx_hash);
                        self.send_result_to_relayer(TxVerificationResult::Ok {
                            original_peer: None,
                            with_vm_2023,
                            tx_hash,
                        });
                        self.process_orphan_tx(&tx).await;
                    }
                    Err(Reject::Duplicated(_)) => {
                        debug!("after_process {} duplicated", tx_hash);
                        // re-broadcast tx when it's duplicated and submitted through local rpc
                        self.send_result_to_relayer(TxVerificationResult::Ok {
                            original_peer: None,
                            with_vm_2023,
                            tx_hash,
                        });
                    }
                    Err(reject) => {
                        debug!("after_process {} reject: {} ", tx_hash, reject);
                        if matches!(
                            reject,
                            Reject::Resolve(..)
                                | Reject::Verification(..)
                                | Reject::RBFRejected(..)
                        ) {
                            self.put_recent_reject(&tx_hash, reject).await;
                        }
                    }
                }
            }
        }
    }

    pub(crate) async fn add_orphan(
        &self,
        tx: TransactionView,
        peer: PeerIndex,
        declared_cycle: Cycle,
    ) {
        let evicted_txs = self
            .orphan
            .write()
            .await
            .add_orphan_tx(tx, peer, declared_cycle);
        // for any evicted orphan tx, we should send reject to relayer
        // so that we mark it as `unknown` in filter
        for tx_hash in evicted_txs {
            self.send_result_to_relayer(TxVerificationResult::Reject { tx_hash });
        }
    }

    pub(crate) async fn find_orphan_by_previous(&self, tx: &TransactionView) -> Vec<OrphanEntry> {
        let orphan = self.orphan.read().await;
        orphan
            .find_by_previous(tx)
            .iter()
            .filter_map(|id| orphan.get(id).cloned())
            .collect::<Vec<_>>()
    }

    pub(crate) async fn remove_orphan_tx(&self, id: &ProposalShortId) {
        self.orphan.write().await.remove_orphan_tx(id);
    }

    /// Remove all orphans which are resolved by the given transaction
    /// the process is like a breath first search, if there is a cycle in `orphan_queue`,
    /// `_process_tx` will return `Reject` since we have checked duplicated tx
    pub(crate) async fn process_orphan_tx(&self, tx: &TransactionView) {
        let mut orphan_queue: VecDeque<TransactionView> = VecDeque::new();
        orphan_queue.push_back(tx.clone());

        while let Some(previous) = orphan_queue.pop_front() {
            let orphans = self.find_orphan_by_previous(&previous).await;
            for orphan in orphans.into_iter() {
                if orphan.cycle > self.tx_pool_config.max_tx_verify_cycles {
                    debug!(
                        "process_orphan {} added to verify queue; find previous from {}",
                        orphan.tx.hash(),
                        tx.hash(),
                    );
                    self.remove_orphan_tx(&orphan.tx.proposal_short_id()).await;
                    self.enqueue_verify_queue(orphan.tx, Some((orphan.cycle, orphan.peer)))
                        .await
                        .expect("enqueue suspended tx");
                } else if let Some((ret, snapshot)) = self
                    ._process_tx(orphan.tx.clone(), Some(orphan.cycle), None)
                    .await
                {
                    match ret {
                        Ok(_) => {
                            let with_vm_2023 = {
                                let epoch = snapshot
                                    .tip_header()
                                    .epoch()
                                    .minimum_epoch_number_after_n_blocks(1);

                                self.consensus
                                    .hardfork_switch
                                    .ckb2023
                                    .is_vm_version_2_and_syscalls_3_enabled(epoch)
                            };
                            self.send_result_to_relayer(TxVerificationResult::Ok {
                                original_peer: Some(orphan.peer),
                                with_vm_2023,
                                tx_hash: orphan.tx.hash(),
                            });
                            debug!(
                                "process_orphan {} success, find previous from {}",
                                orphan.tx.hash(),
                                tx.hash()
                            );
                            self.remove_orphan_tx(&orphan.tx.proposal_short_id()).await;
                            orphan_queue.push_back(orphan.tx);
                        }
                        Err(reject) => {
                            debug!(
                                "process_orphan {} reject {}, find previous from {}",
                                orphan.tx.hash(),
                                reject,
                                tx.hash(),
                            );

                            if !is_missing_input(&reject) {
                                self.remove_orphan_tx(&orphan.tx.proposal_short_id()).await;
                                if reject.is_malformed_tx() {
                                    self.ban_malformed(orphan.peer, format!("reject {reject}"));
                                }
                                if reject.is_allowed_relay() {
                                    self.send_result_to_relayer(TxVerificationResult::Reject {
                                        tx_hash: orphan.tx.hash(),
                                    });
                                }
                                if matches!(
                                    reject,
                                    Reject::Resolve(..)
                                        | Reject::Verification(..)
                                        | Reject::RBFRejected(..)
                                ) {
                                    self.put_recent_reject(&orphan.tx.hash(), &reject).await;
                                }
                            }
                        }
                    }
                }
            }
        }
    }

    pub(crate) fn send_result_to_relayer(&self, result: TxVerificationResult) {
        if let Err(e) = self.tx_relay_sender.send(result) {
            error!("tx-pool tx_relay_sender internal error {}", e);
        }
    }

    fn ban_malformed(&self, peer: PeerIndex, reason: String) {
        const DEFAULT_BAN_TIME: Duration = Duration::from_secs(3600 * 24 * 3);

        #[cfg(feature = "with_sentry")]
        use sentry::{capture_message, with_scope, Level};

        #[cfg(feature = "with_sentry")]
        with_scope(
            |scope| scope.set_fingerprint(Some(&["ckb-tx-pool", "receive-invalid-remote-tx"])),
            || {
                capture_message(
                    &format!(
                        "Ban peer {} for {} seconds, reason: \
                        {}",
                        peer,
                        DEFAULT_BAN_TIME.as_secs(),
                        reason
                    ),
                    Level::Info,
                )
            },
        );
        self.network.ban_peer(peer, DEFAULT_BAN_TIME, reason);
    }

<<<<<<< HEAD
=======
    async fn _resumeble_process_tx(
        &self,
        tx: TransactionView,
        remote: Option<(Cycle, PeerIndex)>,
    ) -> Option<(Result<ProcessResult, Reject>, Arc<Snapshot>)> {
        let limit_cycles = self.tx_pool_config.max_tx_verify_cycles;
        let wtx_hash = tx.witness_hash();

        let (ret, snapshot) = self.pre_check(&tx).await;
        let (tip_hash, rtx, status, fee, tx_size) = try_or_return_with_snapshot!(ret, snapshot);

        if self.is_in_delay_window(&snapshot) {
            let mut delay = self.delay.write().await;
            if delay.len() < DELAY_LIMIT {
                delay.insert(tx.proposal_short_id(), tx);
            }
            return None;
        }

        let cached = self.fetch_tx_verify_cache(&tx).await;
        let tip_header = snapshot.tip_header();
        let tx_env = Arc::new(status.with_env(tip_header));

        let data_loader = snapshot.as_data_loader();

        let completed = if let Some(ref entry) = cached {
            match entry {
                CacheEntry::Completed(completed) => {
                    let ret = TimeRelativeTransactionVerifier::new(
                        Arc::clone(&rtx),
                        Arc::clone(&self.consensus),
                        data_loader,
                        tx_env,
                    )
                    .verify()
                    .map_err(Reject::Verification);
                    try_or_return_with_snapshot!(ret, snapshot);
                    *completed
                }
                CacheEntry::Suspended(_) => {
                    return Some((Ok(ProcessResult::Suspended), snapshot));
                }
            }
        } else {
            let is_chunk_full = self.is_chunk_full().await;

            let ret = block_in_place(|| {
                let verifier = ContextualTransactionVerifier::new(
                    Arc::clone(&rtx),
                    Arc::clone(&self.consensus),
                    data_loader,
                    tx_env,
                );

                let (ret, fee) = verifier
                    .resumable_verify(limit_cycles)
                    .map_err(Reject::Verification)?;

                match ret {
                    ScriptVerifyResult::Completed(cycles) => {
                        if let Err(e) = DaoScriptSizeVerifier::new(
                            Arc::clone(&rtx),
                            Arc::clone(&self.consensus),
                            snapshot.as_data_loader(),
                        )
                        .verify()
                        {
                            return Err(Reject::Verification(e));
                        }
                        if let Some((declared, _)) = remote {
                            if declared != cycles {
                                return Err(Reject::DeclaredWrongCycles(declared, cycles));
                            }
                        }
                        Ok(CacheEntry::completed(cycles, fee))
                    }
                    ScriptVerifyResult::Suspended(state) => {
                        if is_chunk_full {
                            Err(Reject::Full("chunk".to_owned()))
                        } else {
                            let snap = Arc::new(state.try_into().map_err(Reject::Verification)?);
                            Ok(CacheEntry::suspended(snap, fee))
                        }
                    }
                }
            });

            let entry = try_or_return_with_snapshot!(ret, snapshot);
            match entry {
                cached @ CacheEntry::Suspended(_) => {
                    let ret = self
                        .enqueue_suspended_tx(rtx.transaction.clone(), cached, remote)
                        .await;
                    try_or_return_with_snapshot!(ret, snapshot);
                    return Some((Ok(ProcessResult::Suspended), snapshot));
                }
                CacheEntry::Completed(completed) => completed,
            }
        };

        let entry = TxEntry::new(rtx, completed.cycles, fee, tx_size);

        let (ret, submit_snapshot) = self.submit_entry(tip_hash, entry, status).await;
        try_or_return_with_snapshot!(ret, submit_snapshot);

        self.notify_block_assembler(status).await;
        if cached.is_none() {
            // update cache
            let txs_verify_cache = Arc::clone(&self.txs_verify_cache);
            tokio::spawn(async move {
                let mut guard = txs_verify_cache.write().await;
                guard.put(wtx_hash, CacheEntry::Completed(completed));
            });
        }

        Some((Ok(ProcessResult::Completed(completed)), submit_snapshot))
    }

    pub(crate) async fn is_chunk_full(&self) -> bool {
        self.chunk.read().await.is_full()
    }

    pub(crate) async fn enqueue_suspended_tx(
        &self,
        tx: TransactionView,
        cached: CacheEntry,
        remote: Option<(Cycle, PeerIndex)>,
    ) -> Result<(), Reject> {
        let wtx_hash = tx.witness_hash();
        let mut chunk = self.chunk.write().await;
        if chunk.add_tx(tx, remote) {
            let mut guard = self.txs_verify_cache.write().await;
            guard.put(wtx_hash, cached);
        }

        Ok(())
    }

>>>>>>> 247befe1
    pub(crate) async fn _process_tx(
        &self,
        tx: TransactionView,
        declared_cycles: Option<Cycle>,
        command_rx: Option<&mut watch::Receiver<ChunkCommand>>,
    ) -> Option<(Result<Completed, Reject>, Arc<Snapshot>)> {
<<<<<<< HEAD
        let tx_hash = tx.hash();
        let instant = Instant::now();
        let is_sync_process = command_rx.is_none();
=======
        let wtx_hash = tx.witness_hash();
>>>>>>> 247befe1

        let (ret, snapshot) = self.pre_check(&tx).await;

        let (tip_hash, rtx, status, fee, tx_size) = try_or_return_with_snapshot!(ret, snapshot);

        if self.is_in_delay_window(&snapshot) {
            let mut delay = self.delay.write().await;
            if delay.len() < DELAY_LIMIT {
                delay.insert(tx.proposal_short_id(), tx);
            }
            return None;
        }

        let verify_cache = self.fetch_tx_verify_cache(&tx).await;
        let max_cycles = declared_cycles.unwrap_or_else(|| self.consensus.max_block_cycles());
        let tip_header = snapshot.tip_header();
        let tx_env = Arc::new(status.with_env(tip_header));

        let verified_ret = verify_rtx(
            Arc::clone(&snapshot),
            Arc::clone(&rtx),
            tx_env,
            &verify_cache,
            max_cycles,
            command_rx,
        )
        .await;

        let verified = try_or_return_with_snapshot!(verified_ret, snapshot);

        if let Some(declared) = declared_cycles {
            if declared != verified.cycles {
                return Some((
                    Err(Reject::DeclaredWrongCycles(declared, verified.cycles)),
                    snapshot,
                ));
            }
        }

        let entry = TxEntry::new(rtx, verified.cycles, fee, tx_size);

        let (ret, submit_snapshot) = self.submit_entry(tip_hash, entry, status).await;
        try_or_return_with_snapshot!(ret, submit_snapshot);

        self.notify_block_assembler(status).await;

        if verify_cache.is_none() {
            // update cache
            let txs_verify_cache = Arc::clone(&self.txs_verify_cache);
            tokio::spawn(async move {
                let mut guard = txs_verify_cache.write().await;
<<<<<<< HEAD
                guard.put(tx_hash, verified);
=======
                guard.put(wtx_hash, CacheEntry::Completed(verified));
>>>>>>> 247befe1
            });
        }

        if let Some(metrics) = ckb_metrics::handle() {
            let elapsed = instant.elapsed().as_secs_f64();
            if is_sync_process {
                metrics.ckb_tx_pool_sync_process.observe(elapsed);
            } else {
                metrics.ckb_tx_pool_async_process.observe(elapsed);
            }
        }

        Some((Ok(verified), submit_snapshot))
    }

    pub(crate) async fn _test_accept_tx(&self, tx: TransactionView) -> Result<Completed, Reject> {
        let (pre_check_ret, snapshot) = self.pre_check(&tx).await;

        let (_tip_hash, rtx, status, _fee, _tx_size) = pre_check_ret?;

        // skip check the delay window

        let verify_cache = self.fetch_tx_verify_cache(&tx).await;
        let max_cycles = self.consensus.max_block_cycles();
        let tip_header = snapshot.tip_header();
        let tx_env = Arc::new(status.with_env(tip_header));

        verify_rtx(
            Arc::clone(&snapshot),
            Arc::clone(&rtx),
            tx_env,
            &verify_cache,
            max_cycles,
            None,
        )
        .await
    }

    pub(crate) async fn update_tx_pool_for_reorg(
        &self,
        detached_blocks: VecDeque<BlockView>,
        attached_blocks: VecDeque<BlockView>,
        detached_proposal_id: HashSet<ProposalShortId>,
        snapshot: Arc<Snapshot>,
    ) {
        let mine_mode = self.block_assembler.is_some();
        let mut detached = LinkedHashSet::default();
        let mut attached = LinkedHashSet::default();

        let epoch_of_next_block = snapshot
            .tip_header()
            .epoch()
            .minimum_epoch_number_after_n_blocks(1);

        let new_tip_after_delay = after_delay_window(&snapshot);
        let is_in_delay_window = self.is_in_delay_window(&snapshot);

        let detached_headers: HashSet<Byte32> = detached_blocks
            .iter()
            .map(|blk| blk.header().hash())
            .collect();

        for blk in detached_blocks {
            detached.extend(blk.transactions().into_iter().skip(1))
        }

        for blk in attached_blocks {
            attached.extend(blk.transactions().into_iter().skip(1));
        }
        let retain: Vec<TransactionView> = detached.difference(&attached).cloned().collect();

        let fetched_cache = if is_in_delay_window {
            // If in delay_window, don't use the cache.
            HashMap::new()
        } else {
            self.fetch_txs_verify_cache(retain.iter()).await
        };

        // If there are any transactions requires re-process, return them.
        //
        // At present, there is only one situation:
        // - If the hardfork was happened, then re-process all transactions.
        let txs_opt = {
            // This closure is used to limit the lifetime of mutable tx_pool.
            let mut tx_pool = self.tx_pool.write().await;

            let txs_opt = if is_in_delay_window {
                {
                    self.verify_queue.write().await.clear();
                }
                Some(tx_pool.drain_all_transactions())
            } else {
                None
            };

            _update_tx_pool_for_reorg(
                &mut tx_pool,
                &attached,
                &detached_headers,
                detached_proposal_id,
                snapshot,
                &self.callbacks,
                mine_mode,
            );

            // Updates network fork switch if required.
            //
            // This operation should be ahead of any transaction which is processed with new
            // hardfork features.
            if !self.network.load_ckb2023()
                && self
                    .consensus
                    .hardfork_switch
                    .ckb2023
                    .is_vm_version_2_and_syscalls_3_enabled(epoch_of_next_block)
            {
                self.network.init_ckb2023()
            }

            // notice: readd_detached_tx don't update cache
            self.readd_detached_tx(&mut tx_pool, retain, fetched_cache)
                .await;

            txs_opt
        };

        if let Some(txs) = txs_opt {
            let mut delay = self.delay.write().await;
            if delay.len() < DELAY_LIMIT {
                for tx in txs {
                    delay.insert(tx.proposal_short_id(), tx);
                }
            }
        }

        {
            let delay_txs = if !self.after_delay() && new_tip_after_delay {
                let limit = MAX_BLOCK_PROPOSALS_LIMIT as usize;
                let mut txs = Vec::with_capacity(limit);
                let mut delay = self.delay.write().await;
                let keys: Vec<_> = { delay.keys().take(limit).cloned().collect() };
                for k in keys {
                    if let Some(v) = delay.remove(&k) {
                        txs.push(v);
                    }
                }
                if delay.is_empty() {
                    self.set_after_delay_true();
                }
                Some(txs)
            } else {
                None
            };
            if let Some(txs) = delay_txs {
                self.try_process_txs(txs).await;
            }
        }

        self.remove_orphan_txs_by_attach(&attached).await;
        {
            let mut queue = self.verify_queue.write().await;
            queue.remove_txs(attached.iter().map(|tx| tx.proposal_short_id()));
        }
    }

    async fn enqueue_verify_queue(
        &self,
        tx: TransactionView,
        remote: Option<(Cycle, PeerIndex)>,
    ) -> Result<bool, Reject> {
        let mut queue = self.verify_queue.write().await;
        queue.add_tx(tx, remote)
    }

    async fn remove_orphan_txs_by_attach<'a>(&self, txs: &LinkedHashSet<TransactionView>) {
        for tx in txs.iter() {
            self.process_orphan_tx(tx).await;
        }
        let mut orphan = self.orphan.write().await;
        orphan.remove_orphan_txs(txs.iter().map(|tx| tx.proposal_short_id()));
    }

    async fn readd_detached_tx(
        &self,
        tx_pool: &mut TxPool,
        txs: Vec<TransactionView>,
        fetched_cache: HashMap<Byte32, CacheEntry>,
    ) {
        let max_cycles = self.tx_pool_config.max_tx_verify_cycles;
        for tx in txs {
            let tx_size = tx.data().serialized_size_in_block();
            let tx_hash = tx.hash();
            if let Ok((rtx, status)) = resolve_tx(tx_pool, tx_pool.snapshot(), tx, false) {
                if let Ok(fee) = check_tx_fee(tx_pool, tx_pool.snapshot(), &rtx, tx_size) {
                    let verify_cache = fetched_cache.get(&tx_hash).cloned();
                    let snapshot = tx_pool.cloned_snapshot();
                    let tip_header = snapshot.tip_header();
                    let tx_env = Arc::new(status.with_env(tip_header));
                    if let Ok(verified) = verify_rtx(
                        snapshot,
                        Arc::clone(&rtx),
                        tx_env,
                        &verify_cache,
                        max_cycles,
                        None,
                    )
                    .await
                    {
                        let entry = TxEntry::new(rtx, verified.cycles, fee, tx_size);
                        if let Err(e) = _submit_entry(tx_pool, status, entry, &self.callbacks) {
                            error!("readd_detached_tx submit_entry {} error {}", tx_hash, e);
                        } else {
                            debug!("readd_detached_tx submit_entry {}", tx_hash);
                        }
                    }
                }
            }
        }
    }

    pub(crate) async fn clear_pool(&mut self, new_snapshot: Arc<Snapshot>) {
        {
            let mut tx_pool = self.tx_pool.write().await;
            tx_pool.clear(Arc::clone(&new_snapshot));
        }
        // reset block_assembler
        if self
            .block_assembler_sender
            .send(BlockAssemblerMessage::Reset(new_snapshot))
            .await
            .is_err()
        {
            error!("block_assembler receiver dropped");
        }
    }

    pub(crate) async fn save_pool(&self) {
        let mut tx_pool = self.tx_pool.write().await;
        if let Err(err) = tx_pool.save_into_file() {
            error!("failed to save pool, error: {:?}", err)
        } else {
            info!("TxPool saved successfully")
        }
    }

    // # Notice
    //
    // This method assumes that the inputs transactions are sorted.
    async fn try_process_txs(&self, txs: Vec<TransactionView>) {
        if txs.is_empty() {
            return;
        }
        let total = txs.len();
        let mut count = 0usize;
        for tx in txs {
            let tx_hash = tx.hash();
            if let Err(err) = self.process_tx(tx, None).await {
                error!("failed to process {:#x}, error: {:?}", tx_hash, err);
                count += 1;
            }
        }
        if count != 0 {
            info!("{}/{} transaction process failed.", count, total);
        }
    }

    pub(crate) fn is_in_delay_window(&self, snapshot: &Snapshot) -> bool {
        let epoch = snapshot.tip_header().epoch();
        self.consensus.is_in_delay_window(&epoch)
    }
}

type PreCheckedTx = (
    Byte32,                   // tip_hash
    Arc<ResolvedTransaction>, // rtx
    TxStatus,                 // status
    Capacity,                 // tx fee
    usize,                    // tx size
);

type ResolveResult = Result<(Arc<ResolvedTransaction>, TxStatus), Reject>;

fn get_tx_status(snapshot: &Snapshot, short_id: &ProposalShortId) -> TxStatus {
    if snapshot.proposals().contains_proposed(short_id) {
        TxStatus::Proposed
    } else if snapshot.proposals().contains_gap(short_id) {
        TxStatus::Gap
    } else {
        TxStatus::Fresh
    }
}

fn check_rtx(
    tx_pool: &TxPool,
    snapshot: &Snapshot,
    rtx: &ResolvedTransaction,
) -> Result<TxStatus, Reject> {
    let short_id = rtx.transaction.proposal_short_id();
    let tx_status = get_tx_status(snapshot, &short_id);
    tx_pool.check_rtx_from_pool(rtx).map(|_| tx_status)
}

fn resolve_tx(
    tx_pool: &TxPool,
    snapshot: &Snapshot,
    tx: TransactionView,
    rbf: bool,
) -> ResolveResult {
    let short_id = tx.proposal_short_id();
    let tx_status = get_tx_status(snapshot, &short_id);
    tx_pool
        .resolve_tx_from_pool(tx, rbf)
        .map(|rtx| (rtx, tx_status))
}

fn _submit_entry(
    tx_pool: &mut TxPool,
    status: TxStatus,
    entry: TxEntry,
    callbacks: &Callbacks,
) -> Result<HashSet<TxEntry>, Reject> {
    let tx_hash = entry.transaction().hash();
    debug!("submit_entry {:?} {}", status, tx_hash);
    let (succ, evicts) = match status {
        TxStatus::Fresh => tx_pool.add_pending(entry.clone())?,
        TxStatus::Gap => tx_pool.add_gap(entry.clone())?,
        TxStatus::Proposed => tx_pool.add_proposed(entry.clone())?,
    };
    if succ {
        match status {
            TxStatus::Fresh => callbacks.call_pending(&entry),
            TxStatus::Gap => callbacks.call_pending(&entry),
            TxStatus::Proposed => callbacks.call_proposed(&entry),
        }
    }
    Ok(evicts)
}

fn _update_tx_pool_for_reorg(
    tx_pool: &mut TxPool,
    attached: &LinkedHashSet<TransactionView>,
    detached_headers: &HashSet<Byte32>,
    detached_proposal_id: HashSet<ProposalShortId>,
    snapshot: Arc<Snapshot>,
    callbacks: &Callbacks,
    mine_mode: bool,
) {
    tx_pool.snapshot = Arc::clone(&snapshot);

    // NOTE: `remove_by_detached_proposal` will try to re-put the given expired/detached proposals into
    // pending-pool if they can be found within txpool. As for a transaction
    // which is both expired and committed at the one time(commit at its end of commit-window),
    // we should treat it as a committed and not re-put into pending-pool. So we should ensure
    // that involves `remove_committed_txs` before `remove_expired`.
    tx_pool.remove_committed_txs(attached.iter(), callbacks, detached_headers);
    tx_pool.remove_by_detached_proposal(detached_proposal_id.iter());

    // mine mode:
    // pending ---> gap ----> proposed
    // try move gap to proposed
    if mine_mode {
        let mut proposals = Vec::new();
        let mut gaps = Vec::new();

        for entry in tx_pool.pool_map.entries.get_by_status(&Status::Gap) {
            let short_id = entry.inner.proposal_short_id();
            if snapshot.proposals().contains_proposed(&short_id) {
                proposals.push((short_id, entry.inner.clone()));
            }
        }

        for entry in tx_pool.pool_map.entries.get_by_status(&Status::Pending) {
            let short_id = entry.inner.proposal_short_id();
            let elem = (short_id.clone(), entry.inner.clone());
            if snapshot.proposals().contains_proposed(&short_id) {
                proposals.push(elem);
            } else if snapshot.proposals().contains_gap(&short_id) {
                gaps.push(elem);
            }
        }

        for (id, entry) in proposals {
            debug!("begin to proposed: {:x}", id);
            if let Err(e) = tx_pool.proposed_rtx(&id) {
                debug!(
                    "Failed to add proposed tx {}, reason: {}",
                    entry.transaction().hash(),
                    e
                );
                callbacks.call_reject(tx_pool, &entry, e);
            } else {
                callbacks.call_proposed(&entry)
            }
        }

        for (id, entry) in gaps {
            debug!("begin to gap: {:x}", id);
            if let Err(e) = tx_pool.gap_rtx(&id) {
                debug!(
                    "Failed to add tx to gap {}, reason: {}",
                    entry.transaction().hash(),
                    e
                );
                callbacks.call_reject(tx_pool, &entry, e.clone());
            }
        }
    }

    // Remove expired transaction from pending
    tx_pool.remove_expired(callbacks);

    // Remove transactions from the pool until its size <= size_limit.
    let _ = tx_pool.limit_size(callbacks, None);
}

pub fn all_inputs_is_unknown(snapshot: &Snapshot, tx: &TransactionView) -> bool {
    !tx.input_pts_iter()
        .any(|pt| snapshot.transaction_exists(&pt.tx_hash()))
}<|MERGE_RESOLUTION|>--- conflicted
+++ resolved
@@ -651,160 +651,15 @@
         self.network.ban_peer(peer, DEFAULT_BAN_TIME, reason);
     }
 
-<<<<<<< HEAD
-=======
-    async fn _resumeble_process_tx(
-        &self,
-        tx: TransactionView,
-        remote: Option<(Cycle, PeerIndex)>,
-    ) -> Option<(Result<ProcessResult, Reject>, Arc<Snapshot>)> {
-        let limit_cycles = self.tx_pool_config.max_tx_verify_cycles;
-        let wtx_hash = tx.witness_hash();
-
-        let (ret, snapshot) = self.pre_check(&tx).await;
-        let (tip_hash, rtx, status, fee, tx_size) = try_or_return_with_snapshot!(ret, snapshot);
-
-        if self.is_in_delay_window(&snapshot) {
-            let mut delay = self.delay.write().await;
-            if delay.len() < DELAY_LIMIT {
-                delay.insert(tx.proposal_short_id(), tx);
-            }
-            return None;
-        }
-
-        let cached = self.fetch_tx_verify_cache(&tx).await;
-        let tip_header = snapshot.tip_header();
-        let tx_env = Arc::new(status.with_env(tip_header));
-
-        let data_loader = snapshot.as_data_loader();
-
-        let completed = if let Some(ref entry) = cached {
-            match entry {
-                CacheEntry::Completed(completed) => {
-                    let ret = TimeRelativeTransactionVerifier::new(
-                        Arc::clone(&rtx),
-                        Arc::clone(&self.consensus),
-                        data_loader,
-                        tx_env,
-                    )
-                    .verify()
-                    .map_err(Reject::Verification);
-                    try_or_return_with_snapshot!(ret, snapshot);
-                    *completed
-                }
-                CacheEntry::Suspended(_) => {
-                    return Some((Ok(ProcessResult::Suspended), snapshot));
-                }
-            }
-        } else {
-            let is_chunk_full = self.is_chunk_full().await;
-
-            let ret = block_in_place(|| {
-                let verifier = ContextualTransactionVerifier::new(
-                    Arc::clone(&rtx),
-                    Arc::clone(&self.consensus),
-                    data_loader,
-                    tx_env,
-                );
-
-                let (ret, fee) = verifier
-                    .resumable_verify(limit_cycles)
-                    .map_err(Reject::Verification)?;
-
-                match ret {
-                    ScriptVerifyResult::Completed(cycles) => {
-                        if let Err(e) = DaoScriptSizeVerifier::new(
-                            Arc::clone(&rtx),
-                            Arc::clone(&self.consensus),
-                            snapshot.as_data_loader(),
-                        )
-                        .verify()
-                        {
-                            return Err(Reject::Verification(e));
-                        }
-                        if let Some((declared, _)) = remote {
-                            if declared != cycles {
-                                return Err(Reject::DeclaredWrongCycles(declared, cycles));
-                            }
-                        }
-                        Ok(CacheEntry::completed(cycles, fee))
-                    }
-                    ScriptVerifyResult::Suspended(state) => {
-                        if is_chunk_full {
-                            Err(Reject::Full("chunk".to_owned()))
-                        } else {
-                            let snap = Arc::new(state.try_into().map_err(Reject::Verification)?);
-                            Ok(CacheEntry::suspended(snap, fee))
-                        }
-                    }
-                }
-            });
-
-            let entry = try_or_return_with_snapshot!(ret, snapshot);
-            match entry {
-                cached @ CacheEntry::Suspended(_) => {
-                    let ret = self
-                        .enqueue_suspended_tx(rtx.transaction.clone(), cached, remote)
-                        .await;
-                    try_or_return_with_snapshot!(ret, snapshot);
-                    return Some((Ok(ProcessResult::Suspended), snapshot));
-                }
-                CacheEntry::Completed(completed) => completed,
-            }
-        };
-
-        let entry = TxEntry::new(rtx, completed.cycles, fee, tx_size);
-
-        let (ret, submit_snapshot) = self.submit_entry(tip_hash, entry, status).await;
-        try_or_return_with_snapshot!(ret, submit_snapshot);
-
-        self.notify_block_assembler(status).await;
-        if cached.is_none() {
-            // update cache
-            let txs_verify_cache = Arc::clone(&self.txs_verify_cache);
-            tokio::spawn(async move {
-                let mut guard = txs_verify_cache.write().await;
-                guard.put(wtx_hash, CacheEntry::Completed(completed));
-            });
-        }
-
-        Some((Ok(ProcessResult::Completed(completed)), submit_snapshot))
-    }
-
-    pub(crate) async fn is_chunk_full(&self) -> bool {
-        self.chunk.read().await.is_full()
-    }
-
-    pub(crate) async fn enqueue_suspended_tx(
-        &self,
-        tx: TransactionView,
-        cached: CacheEntry,
-        remote: Option<(Cycle, PeerIndex)>,
-    ) -> Result<(), Reject> {
-        let wtx_hash = tx.witness_hash();
-        let mut chunk = self.chunk.write().await;
-        if chunk.add_tx(tx, remote) {
-            let mut guard = self.txs_verify_cache.write().await;
-            guard.put(wtx_hash, cached);
-        }
-
-        Ok(())
-    }
-
->>>>>>> 247befe1
     pub(crate) async fn _process_tx(
         &self,
         tx: TransactionView,
         declared_cycles: Option<Cycle>,
         command_rx: Option<&mut watch::Receiver<ChunkCommand>>,
     ) -> Option<(Result<Completed, Reject>, Arc<Snapshot>)> {
-<<<<<<< HEAD
-        let tx_hash = tx.hash();
+        let wtx_hash = tx.witness_hash();
         let instant = Instant::now();
         let is_sync_process = command_rx.is_none();
-=======
-        let wtx_hash = tx.witness_hash();
->>>>>>> 247befe1
 
         let (ret, snapshot) = self.pre_check(&tx).await;
 
@@ -856,11 +711,7 @@
             let txs_verify_cache = Arc::clone(&self.txs_verify_cache);
             tokio::spawn(async move {
                 let mut guard = txs_verify_cache.write().await;
-<<<<<<< HEAD
-                guard.put(tx_hash, verified);
-=======
-                guard.put(wtx_hash, CacheEntry::Completed(verified));
->>>>>>> 247befe1
+                guard.put(wtx_hash, verified);
             });
         }
 
