[package]
name = "ckb-tx-pool"
version = "0.117.0-pre"
license = "MIT"
authors = ["Nervos Core Dev <dev@nervos.org>"]
edition = "2021"
description = "The CKB tx-pool"
homepage = "https://github.com/nervosnetwork/ckb"
repository = "https://github.com/nervosnetwork/ckb"

# See more keys and their definitions at https://doc.rust-lang.org/cargo/reference/manifest.html

[dependencies]
ckb-types = { path = "../util/types", version = "= 0.117.0-pre" }
ckb-logger = { path = "../util/logger", version = "= 0.117.0-pre" }
ckb-verification = { path = "../verification", version = "= 0.117.0-pre" }
ckb-systemtime = { path = "../util/systemtime", version = "= 0.117.0-pre" }
lru = "0.7.1"
num_cpus = "1.16.0"

ckb-dao = { path = "../util/dao", version = "= 0.117.0-pre" }
ckb-reward-calculator = { path = "../util/reward-calculator", version = "= 0.117.0-pre" }
ckb-store = { path = "../store", version = "= 0.117.0-pre" }
ckb-util = { path = "../util", version = "= 0.117.0-pre" }
ckb-jsonrpc-types = { path = "../util/jsonrpc-types", version = "= 0.117.0-pre" }
ckb-chain-spec = { path = "../spec", version = "= 0.117.0-pre" }
ckb-snapshot = { path = "../util/snapshot", version = "= 0.117.0-pre" }
ckb-metrics = {path = "../util/metrics", version = "= 0.117.0-pre"}
ckb-error = { path = "../error", version = "= 0.117.0-pre" }
tokio = { version = "1", features = ["sync", "process"] }
<<<<<<< HEAD
ckb-async-runtime = { path = "../util/runtime", version = "= 0.116.0-pre" }
ckb-stop-handler = { path = "../util/stop-handler", version = "= 0.116.0-pre" }
ckb-app-config = { path = "../util/app-config", version = "= 0.116.0-pre" }
ckb-network = { path = "../network", version = "= 0.116.0-pre" }
ckb-channel = { path = "../util/channel", version = "= 0.116.0-pre" }
ckb-db = { path = "../db", version = "= 0.116.0-pre" }
ckb-script = { path = "../script", version = "= 0.116.0-pre" }
=======
ckb-async-runtime = { path = "../util/runtime", version = "= 0.117.0-pre" }
ckb-stop-handler = { path = "../util/stop-handler", version = "= 0.117.0-pre" }
ckb-app-config = { path = "../util/app-config", version = "= 0.117.0-pre" }
ckb-network = { path = "../network", version = "= 0.117.0-pre" }
ckb-channel = { path = "../util/channel", version = "= 0.117.0-pre" }
ckb-traits = { path = "../traits", version = "= 0.117.0-pre" }
ckb-db = { path = "../db", version = "= 0.117.0-pre" }
>>>>>>> 247befe1
sentry = { version = "0.26.0", optional = true }
serde_json = "1.0"
rand = "0.8.4"
hyper = { version = "0.14", features = ["http1", "client", "tcp"] }
multi_index_map = "0.6.0"
slab = "0.4"
rustc-hash = "1.1"
tokio-util = "0.7.8"

[dev-dependencies]
tempfile.workspace = true
ckb-hash = { path = "../util/hash", version = "= 0.117.0-pre" }
ckb-systemtime = {path = "../util/systemtime", version = "= 0.117.0-pre", features = ["enable_faketime"]}

[features]
default = []
internal = []
with_sentry = ["sentry"]
portable = ["ckb-db/portable", "ckb-store/portable", "ckb-snapshot/portable"]
march-native = ["ckb-db/march-native", "ckb-store/march-native", "ckb-snapshot/march-native"]<|MERGE_RESOLUTION|>--- conflicted
+++ resolved
@@ -28,15 +28,6 @@
 ckb-metrics = {path = "../util/metrics", version = "= 0.117.0-pre"}
 ckb-error = { path = "../error", version = "= 0.117.0-pre" }
 tokio = { version = "1", features = ["sync", "process"] }
-<<<<<<< HEAD
-ckb-async-runtime = { path = "../util/runtime", version = "= 0.116.0-pre" }
-ckb-stop-handler = { path = "../util/stop-handler", version = "= 0.116.0-pre" }
-ckb-app-config = { path = "../util/app-config", version = "= 0.116.0-pre" }
-ckb-network = { path = "../network", version = "= 0.116.0-pre" }
-ckb-channel = { path = "../util/channel", version = "= 0.116.0-pre" }
-ckb-db = { path = "../db", version = "= 0.116.0-pre" }
-ckb-script = { path = "../script", version = "= 0.116.0-pre" }
-=======
 ckb-async-runtime = { path = "../util/runtime", version = "= 0.117.0-pre" }
 ckb-stop-handler = { path = "../util/stop-handler", version = "= 0.117.0-pre" }
 ckb-app-config = { path = "../util/app-config", version = "= 0.117.0-pre" }
@@ -44,7 +35,7 @@
 ckb-channel = { path = "../util/channel", version = "= 0.117.0-pre" }
 ckb-traits = { path = "../traits", version = "= 0.117.0-pre" }
 ckb-db = { path = "../db", version = "= 0.117.0-pre" }
->>>>>>> 247befe1
+ckb-script = { path = "../script", version = "= 0.117.0-pre" }
 sentry = { version = "0.26.0", optional = true }
 serde_json = "1.0"
 rand = "0.8.4"
