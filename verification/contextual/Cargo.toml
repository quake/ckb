--- conflicted
+++ resolved
@@ -1,10 +1,6 @@
 [package]
 name = "ckb-verification-contextual"
-<<<<<<< HEAD
-version = "0.113.1"
-=======
 version = "0.114.0"
->>>>>>> 0c8711e8
 license = "MIT"
 authors = ["Nervos Core Dev <dev@nervos.org>"]
 edition = "2021"
@@ -13,30 +9,6 @@
 repository = "https://github.com/nervosnetwork/ckb"
 
 [dependencies]
-<<<<<<< HEAD
-ckb-types = { path = "../../util/types", version = "= 0.113.1" }
-ckb-store = { path = "../../store", version = "= 0.113.1" }
-ckb-systemtime = { path = "../../util/systemtime", version = "= 0.113.1" }
-rayon = "1.0"
-ckb-traits = { path = "../../traits", version = "= 0.113.1" }
-ckb-chain-spec = { path = "../../spec", version = "= 0.113.1" }
-ckb-dao = { path = "../../util/dao", version = "= 0.113.1" }
-ckb-dao-utils = { path = "../../util/dao/utils", version = "= 0.113.1" }
-ckb-logger = {path = "../../util/logger", version = "= 0.113.1"}
-ckb-reward-calculator= { path = "../../util/reward-calculator", version = "= 0.113.1" }
-ckb-error = { path = "../../error", version = "= 0.113.1" }
-tokio = { version = "1", features = ["sync", "rt-multi-thread"] }
-ckb-async-runtime = { path = "../../util/runtime", version = "= 0.113.1" }
-ckb-verification-traits = { path = "../traits", version = "= 0.113.1" }
-ckb-verification = { path = "..", version = "= 0.113.1" }
-ckb-merkle-mountain-range = "0.5.2"
-
-[dev-dependencies]
-ckb-chain = { path = "../../chain", version = "= 0.113.1" }
-ckb-shared = { path = "../../shared", version = "= 0.113.1" }
-ckb-test-chain-utils = { path = "../../util/test-chain-utils", version = "= 0.113.1" }
-ckb-systemtime = { path = "../../util/systemtime", version = "= 0.113.1", features = ["enable_faketime"]}
-=======
 ckb-types = { path = "../../util/types", version = "= 0.114.0" }
 ckb-store = { path = "../../store", version = "= 0.114.0" }
 ckb-systemtime = { path = "../../util/systemtime", version = "= 0.114.0" }
@@ -59,5 +31,4 @@
 ckb-shared = { path = "../../shared", version = "= 0.114.0" }
 ckb-test-chain-utils = { path = "../../util/test-chain-utils", version = "= 0.114.0" }
 ckb-systemtime = { path = "../../util/systemtime", version = "= 0.114.0", features = ["enable_faketime"]}
->>>>>>> 0c8711e8
 rand = "0.7"