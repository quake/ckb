[package]
name = "ckb-verification"
<<<<<<< HEAD
version = "0.40.0"
=======
version = "0.41.0"
>>>>>>> d3a609a8
license = "MIT"
authors = ["Nervos Core Dev <dev@nervos.org>"]
edition = "2018"
description = "The CKB verification"
homepage = "https://github.com/nervosnetwork/ckb"
repository = "https://github.com/nervosnetwork/ckb"

[dependencies]
<<<<<<< HEAD
ckb-types = { path = "../util/types", version = "= 0.40.0" }
ckb-store = { path = "../store", version = "= 0.40.0" }
ckb-script = { path = "../script", version = "= 0.40.0" }
ckb-pow = { path = "../pow", version = "= 0.40.0" }
faketime = "0.2.0"
rayon = "1.0"
lru = "0.6.0"
ckb-traits = { path = "../traits", version = "= 0.40.0" }
ckb-chain-spec = { path = "../spec", version = "= 0.40.0" }
ckb-dao = { path = "../util/dao", version = "= 0.40.0" }
ckb-dao-utils = { path = "../util/dao/utils", version = "= 0.40.0" }
ckb-logger = {path = "../util/logger", version = "= 0.40.0"}
ckb-reward-calculator= { path = "../util/reward-calculator", version = "= 0.40.0" }
ckb-error = { path = "../error", version = "= 0.40.0" }
derive_more = { version = "0.99.0", default-features=false, features = ["display"] }
tokio = { version = "0.2", features = ["sync", "blocking", "rt-threaded"] }
ckb-async-runtime = { path = "../util/runtime", version = "= 0.40.0" }

[dev-dependencies]
ckb-chain = { path = "../chain", version = "= 0.40.0" }
ckb-shared = { path = "../shared", version = "= 0.40.0" }
ckb-test-chain-utils = { path = "../util/test-chain-utils", version = "= 0.40.0" }
ckb-resource = { path = "../resource", version = "= 0.40.0" }
=======
ckb-types = { path = "../util/types", version = "= 0.41.0" }
ckb-store = { path = "../store", version = "= 0.41.0" }
ckb-script = { path = "../script", version = "= 0.41.0" }
ckb-pow = { path = "../pow", version = "= 0.41.0" }
faketime = "0.2.0"
rayon = "1.0"
lru = "0.6.0"
ckb-traits = { path = "../traits", version = "= 0.41.0" }
ckb-chain-spec = { path = "../spec", version = "= 0.41.0" }
ckb-dao = { path = "../util/dao", version = "= 0.41.0" }
ckb-dao-utils = { path = "../util/dao/utils", version = "= 0.41.0" }
ckb-logger = {path = "../util/logger", version = "= 0.41.0"}
ckb-reward-calculator= { path = "../util/reward-calculator", version = "= 0.41.0" }
ckb-error = { path = "../error", version = "= 0.41.0" }
derive_more = { version = "0.99.0", default-features=false, features = ["display"] }
tokio = { version = "0.2", features = ["sync", "blocking", "rt-threaded"] }
ckb-async-runtime = { path = "../util/runtime", version = "= 0.41.0" }
ckb-verification-traits = { path = "./traits", version = "= 0.41.0" }
ckb-metrics = { path = "../util/metrics", version = "= 0.41.0" }

[dev-dependencies]
ckb-chain = { path = "../chain", version = "= 0.41.0" }
ckb-shared = { path = "../shared", version = "= 0.41.0" }
ckb-test-chain-utils = { path = "../util/test-chain-utils", version = "= 0.41.0" }
ckb-resource = { path = "../resource", version = "= 0.41.0" }
>>>>>>> d3a609a8
rand = "0.7"<|MERGE_RESOLUTION|>--- conflicted
+++ resolved
@@ -1,10 +1,6 @@
 [package]
 name = "ckb-verification"
-<<<<<<< HEAD
-version = "0.40.0"
-=======
 version = "0.41.0"
->>>>>>> d3a609a8
 license = "MIT"
 authors = ["Nervos Core Dev <dev@nervos.org>"]
 edition = "2018"
@@ -13,31 +9,6 @@
 repository = "https://github.com/nervosnetwork/ckb"
 
 [dependencies]
-<<<<<<< HEAD
-ckb-types = { path = "../util/types", version = "= 0.40.0" }
-ckb-store = { path = "../store", version = "= 0.40.0" }
-ckb-script = { path = "../script", version = "= 0.40.0" }
-ckb-pow = { path = "../pow", version = "= 0.40.0" }
-faketime = "0.2.0"
-rayon = "1.0"
-lru = "0.6.0"
-ckb-traits = { path = "../traits", version = "= 0.40.0" }
-ckb-chain-spec = { path = "../spec", version = "= 0.40.0" }
-ckb-dao = { path = "../util/dao", version = "= 0.40.0" }
-ckb-dao-utils = { path = "../util/dao/utils", version = "= 0.40.0" }
-ckb-logger = {path = "../util/logger", version = "= 0.40.0"}
-ckb-reward-calculator= { path = "../util/reward-calculator", version = "= 0.40.0" }
-ckb-error = { path = "../error", version = "= 0.40.0" }
-derive_more = { version = "0.99.0", default-features=false, features = ["display"] }
-tokio = { version = "0.2", features = ["sync", "blocking", "rt-threaded"] }
-ckb-async-runtime = { path = "../util/runtime", version = "= 0.40.0" }
-
-[dev-dependencies]
-ckb-chain = { path = "../chain", version = "= 0.40.0" }
-ckb-shared = { path = "../shared", version = "= 0.40.0" }
-ckb-test-chain-utils = { path = "../util/test-chain-utils", version = "= 0.40.0" }
-ckb-resource = { path = "../resource", version = "= 0.40.0" }
-=======
 ckb-types = { path = "../util/types", version = "= 0.41.0" }
 ckb-store = { path = "../store", version = "= 0.41.0" }
 ckb-script = { path = "../script", version = "= 0.41.0" }
@@ -63,5 +34,4 @@
 ckb-shared = { path = "../shared", version = "= 0.41.0" }
 ckb-test-chain-utils = { path = "../util/test-chain-utils", version = "= 0.41.0" }
 ckb-resource = { path = "../resource", version = "= 0.41.0" }
->>>>>>> d3a609a8
 rand = "0.7"