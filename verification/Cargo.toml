[package]
name = "ckb-verification"
<<<<<<< HEAD
version = "0.113.1"
=======
version = "0.114.0"
>>>>>>> 0c8711e8
license = "MIT"
authors = ["Nervos Core Dev <dev@nervos.org>"]
edition = "2021"
description = "The CKB verification"
homepage = "https://github.com/nervosnetwork/ckb"
repository = "https://github.com/nervosnetwork/ckb"

[dependencies]
<<<<<<< HEAD
ckb-types = { path = "../util/types", version = "= 0.113.1" }
ckb-script = { path = "../script", version = "= 0.113.1" }
ckb-pow = { path = "../pow", version = "= 0.113.1" }
ckb-systemtime = { path = "../util/systemtime", version = "= 0.113.1" }
lru = "0.7.1"
ckb-traits = { path = "../traits", version = "= 0.113.1" }
ckb-chain-spec = { path = "../spec", version = "= 0.113.1" }
ckb-dao = { path = "../util/dao", version = "= 0.113.1" }
ckb-dao-utils = { path = "../util/dao/utils", version = "= 0.113.1" }
ckb-error = { path = "../error", version = "= 0.113.1" }
derive_more = { version = "0.99.0", default-features=false, features = ["display"] }
ckb-verification-traits = { path = "./traits", version = "= 0.113.1" }

[dev-dependencies]
ckb-test-chain-utils = { path = "../util/test-chain-utils", version = "= 0.113.1" }
ckb-resource = { path = "../resource", version = "= 0.113.1" }
ckb-systemtime = {path = "../util/systemtime", version = "= 0.113.1", features=["enable_faketime"]}
=======
ckb-types = { path = "../util/types", version = "= 0.114.0" }
ckb-script = { path = "../script", version = "= 0.114.0" }
ckb-pow = { path = "../pow", version = "= 0.114.0" }
ckb-systemtime = { path = "../util/systemtime", version = "= 0.114.0" }
lru = "0.7.1"
ckb-traits = { path = "../traits", version = "= 0.114.0" }
ckb-chain-spec = { path = "../spec", version = "= 0.114.0" }
ckb-dao = { path = "../util/dao", version = "= 0.114.0" }
ckb-dao-utils = { path = "../util/dao/utils", version = "= 0.114.0" }
ckb-error = { path = "../error", version = "= 0.114.0" }
derive_more = { version = "0.99.0", default-features=false, features = ["display"] }
ckb-verification-traits = { path = "./traits", version = "= 0.114.0" }

[dev-dependencies]
ckb-test-chain-utils = { path = "../util/test-chain-utils", version = "= 0.114.0" }
ckb-resource = { path = "../resource", version = "= 0.114.0" }
ckb-systemtime = {path = "../util/systemtime", version = "= 0.114.0", features=["enable_faketime"]}
>>>>>>> 0c8711e8
<|MERGE_RESOLUTION|>--- conflicted
+++ resolved
@@ -1,10 +1,6 @@
 [package]
 name = "ckb-verification"
-<<<<<<< HEAD
-version = "0.113.1"
-=======
 version = "0.114.0"
->>>>>>> 0c8711e8
 license = "MIT"
 authors = ["Nervos Core Dev <dev@nervos.org>"]
 edition = "2021"
@@ -13,25 +9,6 @@
 repository = "https://github.com/nervosnetwork/ckb"
 
 [dependencies]
-<<<<<<< HEAD
-ckb-types = { path = "../util/types", version = "= 0.113.1" }
-ckb-script = { path = "../script", version = "= 0.113.1" }
-ckb-pow = { path = "../pow", version = "= 0.113.1" }
-ckb-systemtime = { path = "../util/systemtime", version = "= 0.113.1" }
-lru = "0.7.1"
-ckb-traits = { path = "../traits", version = "= 0.113.1" }
-ckb-chain-spec = { path = "../spec", version = "= 0.113.1" }
-ckb-dao = { path = "../util/dao", version = "= 0.113.1" }
-ckb-dao-utils = { path = "../util/dao/utils", version = "= 0.113.1" }
-ckb-error = { path = "../error", version = "= 0.113.1" }
-derive_more = { version = "0.99.0", default-features=false, features = ["display"] }
-ckb-verification-traits = { path = "./traits", version = "= 0.113.1" }
-
-[dev-dependencies]
-ckb-test-chain-utils = { path = "../util/test-chain-utils", version = "= 0.113.1" }
-ckb-resource = { path = "../resource", version = "= 0.113.1" }
-ckb-systemtime = {path = "../util/systemtime", version = "= 0.113.1", features=["enable_faketime"]}
-=======
 ckb-types = { path = "../util/types", version = "= 0.114.0" }
 ckb-script = { path = "../script", version = "= 0.114.0" }
 ckb-pow = { path = "../pow", version = "= 0.114.0" }
@@ -48,5 +25,4 @@
 [dev-dependencies]
 ckb-test-chain-utils = { path = "../util/test-chain-utils", version = "= 0.114.0" }
 ckb-resource = { path = "../resource", version = "= 0.114.0" }
-ckb-systemtime = {path = "../util/systemtime", version = "= 0.114.0", features=["enable_faketime"]}
->>>>>>> 0c8711e8
+ckb-systemtime = {path = "../util/systemtime", version = "= 0.114.0", features=["enable_faketime"]}