--- conflicted
+++ resolved
@@ -6,11 +6,9 @@
 use ckb_dao_utils::DaoError;
 use ckb_error::Error;
 use ckb_script::{TransactionScriptsVerifier, TransactionSnapshot, TransactionState, VerifyResult};
-<<<<<<< HEAD
-use ckb_traits::{CellDataProvider, EpochProvider, ExtensionProvider, HeaderProvider};
-=======
-use ckb_traits::{CellDataProvider, EpochProvider, HeaderFieldsProvider, HeaderProvider};
->>>>>>> c63e2f36
+use ckb_traits::{
+    CellDataProvider, EpochProvider, ExtensionProvider, HeaderFieldsProvider, HeaderProvider,
+};
 use ckb_types::{
     core::{
         cell::{CellMeta, ResolvedTransaction},
@@ -32,11 +30,7 @@
     pub(crate) since: SinceVerifier<M>,
 }
 
-<<<<<<< HEAD
-impl<DL: HeaderProvider> TimeRelativeTransactionVerifier<DL> {
-=======
-impl<'a, DL: HeaderFieldsProvider> TimeRelativeTransactionVerifier<'a, DL> {
->>>>>>> c63e2f36
+impl<DL: HeaderFieldsProvider> TimeRelativeTransactionVerifier<DL> {
     /// Creates a new TimeRelativeTransactionVerifier
     pub fn new(
         rtx: Arc<ResolvedTransaction>,
@@ -120,11 +114,8 @@
 where
     DL: CellDataProvider
         + HeaderProvider
-<<<<<<< HEAD
         + ExtensionProvider
-=======
         + HeaderFieldsProvider
->>>>>>> c63e2f36
         + EpochProvider
         + Send
         + Sync
@@ -665,11 +656,7 @@
     tx_env: Arc<TxVerifyEnv>,
 }
 
-<<<<<<< HEAD
-impl<DL: HeaderProvider> SinceVerifier<DL> {
-=======
-impl<'a, DL: HeaderFieldsProvider> SinceVerifier<'a, DL> {
->>>>>>> c63e2f36
+impl<DL: HeaderFieldsProvider> SinceVerifier<DL> {
     pub fn new(
         rtx: Arc<ResolvedTransaction>,
         consensus: Arc<Consensus>,
@@ -861,13 +848,9 @@
 where
     DL: CellDataProvider
         + HeaderProvider
-<<<<<<< HEAD
+        + HeaderFieldsProvider
         + EpochProvider
         + ExtensionProvider
-=======
-        + HeaderFieldsProvider
-        + EpochProvider
->>>>>>> c63e2f36
         + Send
         + Sync
         + Clone
